/* Copyright (c) 2012 Stanford University
 *
 * Permission to use, copy, modify, and distribute this software for
 * any purpose with or without fee is hereby granted, provided that
 * the above copyright notice and this permission notice appear in all
 * copies.
 *
 * THE SOFTWARE IS PROVIDED "AS IS" AND THE AUTHOR(S) DISCLAIM ALL
 * WARRANTIES WITH REGARD TO THIS SOFTWARE INCLUDING ALL IMPLIED
 * WARRANTIES OF MERCHANTABILITY AND FITNESS. IN NO EVENT SHALL
 * AUTHORS BE LIABLE FOR ANY SPECIAL, DIRECT, INDIRECT, OR
 * CONSEQUENTIAL DAMAGES OR ANY DAMAGES WHATSOEVER RESULTING FROM LOSS
 * OF USE, DATA OR PROFITS, WHETHER IN AN ACTION OF CONTRACT,
 * NEGLIGENCE OR OTHER TORTIOUS ACTION, ARISING OUT OF OR IN
 * CONNECTION WITH THE USE OR PERFORMANCE OF THIS SOFTWARE.
 */

#include "TestUtil.h"
#include "BindTransport.h"
#include "MockCluster.h"
#include "ProtoBuf.h"
#include "Server.h"
#include "ServiceManager.h"
#include "TransportManager.h"

namespace RAMCloud {

class ServerTest: public ::testing::Test {
  public:
    Context context;
    MockCluster cluster;
    ServerConfig config;
    Tub<Server> server;
    PingClient ping;

    ServerTest()
        : context()
        , cluster(context)
        , config(ServerConfig::forTesting())
        , server()
        , ping(context)
    {
        config.services = {MASTER_SERVICE, BACKUP_SERVICE, MEMBERSHIP_SERVICE,
                           PING_SERVICE};
        config.coordinatorLocator = cluster.coordinatorLocator;
        config.localLocator = "mock:host=server0";
        server.construct(context, config);
    }

    DISALLOW_COPY_AND_ASSIGN(ServerTest);
};

TEST_F(ServerTest, startForTesting) {
<<<<<<< HEAD
    TestLog::Enable _;
    EXPECT_THROW(ping.ping(config.localLocator.c_str(), 0, 100 * 1000),
=======
    EXPECT_THROW(ping.ping(config.localLocator.c_str(), ServerId(),
                           0, 100 * 1000),
>>>>>>> 724fcf03
                 TransportException);
    server->startForTesting(cluster.transport);
    ping.ping(config.localLocator.c_str(), ServerId(), 0, 100 * 1000);
}

// run is too much of a pain to and not that interesting.

TEST_F(ServerTest, createAndRegisterServices) {
    // Use testing config, but register with the real ServiceManager instead
    // of the BindTransport and see if things get set up properly.
    server->createAndRegisterServices(NULL);
    EXPECT_TRUE(server->coordinator);
    EXPECT_TRUE(server->master);
    EXPECT_TRUE(server->backup);
    EXPECT_TRUE(server->membership);
    EXPECT_TRUE(server->ping);
    const auto& services = context.serviceManager->services;
    ASSERT_TRUE(services[MASTER_SERVICE]);
    EXPECT_EQ(server->master.get(), &services[MASTER_SERVICE]->service);
    ASSERT_TRUE(services[BACKUP_SERVICE]);
    EXPECT_EQ(server->backup.get(), &services[BACKUP_SERVICE]->service);
    ASSERT_TRUE(services[MEMBERSHIP_SERVICE]);
    EXPECT_EQ(server->membership.get(), &services[MEMBERSHIP_SERVICE]->service);
    ASSERT_TRUE(services[PING_SERVICE]);
    EXPECT_EQ(server->ping.get(), &services[PING_SERVICE]->service);
}

namespace {
bool enlistServerFilter(string s) {
    return s == "enlistServerStart";
}
}

TEST_F(ServerTest, enlist) {
    server->createAndRegisterServices(&cluster.transport);
    TestLog::Enable _(enlistServerFilter);
    server->enlist({128, 0});
    EXPECT_EQ(
        "enlistServerStart: Enlisting new server at mock:host=server0 "
        "(server id 1) supporting services: MASTER_SERVICE, "
        "BACKUP_SERVICE, PING_SERVICE, MEMBERSHIP_SERVICE | "
        "enlistServerStart: Newly enlisted server 1 replaces server 128 | "
        "enlistServerStart: Backup at id 1 has 100 MB/s read 100 MB/s write",
         TestLog::get());
    ASSERT_TRUE(server->master->serverId.isValid());
    EXPECT_TRUE(server->backup->serverId.isValid());

    ProtoBuf::ServerList serverList;
    server->coordinator->getServerList(serverList);
    EXPECT_EQ(1, serverList.server_size());
    auto mask = config.services.serialize();
    EXPECT_EQ(config.localLocator, serverList.server(0).service_locator());
    EXPECT_EQ(mask, serverList.server(0).services());
}

} // namespace RAMCloud<|MERGE_RESOLUTION|>--- conflicted
+++ resolved
@@ -51,13 +51,9 @@
 };
 
 TEST_F(ServerTest, startForTesting) {
-<<<<<<< HEAD
     TestLog::Enable _;
-    EXPECT_THROW(ping.ping(config.localLocator.c_str(), 0, 100 * 1000),
-=======
     EXPECT_THROW(ping.ping(config.localLocator.c_str(), ServerId(),
                            0, 100 * 1000),
->>>>>>> 724fcf03
                  TransportException);
     server->startForTesting(cluster.transport);
     ping.ping(config.localLocator.c_str(), ServerId(), 0, 100 * 1000);
