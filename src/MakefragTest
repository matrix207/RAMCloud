OBJDIRS += tests

ifeq ($(INFINIBAND),yes)
INFINIBAND_SRCFILES := \
	   src/MockInfiniband.cc \
	   src/InfAddressTest.cc \
	   src/InfRcTransportTest.cc \
	   src/InfUdDriverTest.cc \
	   $(NULL)
else
INFINIBAND_SRCFILES :=
endif

TESTS_SRCFILES := \
		  src/AbstractLogTest.cc \
		  src/AbstractServerListTest.cc \
		  src/AtomicTest.cc \
		  src/BackupFailureMonitorTest.cc \
		  src/BackupMasterRecoveryTest.cc \
		  src/BackupSelectorTest.cc \
		  src/BackupServiceTest.cc \
		  src/BackupStorageTest.cc \
		  src/BitOpsTest.cc \
		  src/BoostIntrusiveTest.cc \
		  src/BufferTest.cc \
		  src/ClientExceptionTest.cc \
		  src/ClusterMetricsTest.cc \
		  src/CommonTest.cc \
		  src/ContextTest.cc \
		  src/CoordinatorRpcWrapperTest.cc \
		  src/CoordinatorServerListTest.cc \
		  src/CoordinatorServiceRecoveryTest.cc \
		  src/CoordinatorServiceTest.cc \
		  src/CoordinatorSessionTest.cc \
		  src/Crc32CTest.cc \
		  src/CyclesTest.cc \
		  src/DispatchTest.cc \
		  src/FailSessionTest.cc \
		  src/FailureDetectorTest.cc \
		  src/FastTransportTest.cc \
		  src/HashTableTest.cc \
		  src/HistogramTest.cc \
		  src/InitializeTest.cc \
		  src/InMemoryStorageTest.cc \
		  src/IpAddressTest.cc \
		  src/KeyTest.cc \
		  src/LogCabinHelperTest.cc \
		  src/LogCleanerTest.cc \
		  src/LogDigestTest.cc \
		  src/LogEntryRelocatorTest.cc \
		  src/LoggerTest.cc \
		  src/LogIteratorTest.cc \
		  src/LogSegmentTest.cc \
		  src/LogTest.cc \
		  src/MacAddressTest.cc \
		  src/MasterRecoveryManagerTest.cc \
		  src/MasterServiceTest.cc \
		  src/MembershipServiceTest.cc \
		  src/MinCopysetsBackupSelectorTest.cc \
		  src/MockCluster.cc \
		  src/MockClusterTest.cc \
		  src/MockDriver.cc \
		  src/MockTransport.cc \
		  src/MultiOpTest.cc \
		  src/MultiReadTest.cc \
		  src/MultiRemoveTest.cc \
		  src/MultiWriteTest.cc \
		  src/ObjectFinderTest.cc \
		  src/ObjectManagerTest.cc \
		  src/ObjectPoolTest.cc \
		  src/ObjectTest.cc \
		  src/ObjectRpcWrapperTest.cc \
		  src/OptionParserTest.cc \
		  src/PingServiceTest.cc \
		  src/PortAlarm.cc \
		  src/PortAlarmTest.cc \
		  src/PriorityTaskQueueTest.cc \
		  src/ProtoBufTest.cc \
		  src/RawMetricsTest.cc \
		  src/Recovery.cc \
		  src/RecoverySegmentBuilderTest.cc \
		  src/RecoveryTest.cc \
		  src/ReplicaManagerTest.cc \
		  src/ReplicatedSegmentTest.cc \
		  src/RpcWrapperTest.cc \
		  src/RuntimeOptionsTest.cc \
		  src/SegletTest.cc \
		  src/SegletAllocatorTest.cc \
		  src/SegmentTest.cc \
		  src/SegmentIteratorTest.cc \
		  src/SegmentManagerTest.cc \
		  src/ServerTest.cc \
		  src/ServerIdRpcWrapperTest.cc \
		  src/ServerIdTest.cc \
		  src/ServerListTest.cc \
		  src/ServerMetricsTest.cc \
		  src/ServerRpcPoolTest.cc \
		  src/ServerTest.cc \
		  src/ServerTrackerTest.cc \
		  src/ServiceLocatorTest.cc \
		  src/ServiceManagerTest.cc \
		  src/ServiceMaskTest.cc \
		  src/ServiceTest.cc \
		  src/SessionAlarmTest.cc \
		  src/SideLogTest.cc \
		  src/SingleFileStorageTest.cc \
		  src/SpinLockTest.cc \
		  src/StatusTest.cc \
		  src/StringUtilTest.cc \
		  src/TableEnumeratorTest.cc \
		  src/TabletTest.cc \
		  src/TableManagerTest.cc \
<<<<<<< HEAD
		  src/TabletMapTest.cc \
		  src/TabletManagerTest.cc \
=======
          src/TabletManagerTest.cc \
>>>>>>> 69151f41
		  src/TaskQueueTest.cc \
		  src/TcpTransportTest.cc \
		  src/TestRunner.cc \
		  src/TestUtil.cc \
		  src/TestUtilTest.cc \
		  src/ThreadIdTest.cc \
		  src/TransportManagerTest.cc \
		  src/TransportTest.cc \
		  src/TubTest.cc \
		  src/UdpDriverTest.cc \
		  src/UpdateReplicationEpochTaskTest.cc \
		  src/UtilTest.cc \
		  src/VarLenArrayTest.cc \
		  src/WallTimeTest.cc \
		  src/WindowTest.cc \
		  src/WireFormatTest.cc \
		  src/WorkerSessionTest.cc \
		  src/RamCloudTest.cc \
		  $(INFINIBAND_SRCFILES) \
		  $(OBJDIR)/ProtoBufTest.pb.cc

TESTS_OBJFILES := $(TESTS_SRCFILES)
TESTS_OBJFILES := $(patsubst src/%.cc, $(OBJDIR)/%.o, $(TESTS_OBJFILES))
TESTS_OBJFILES := $(patsubst $(OBJDIR)/%.cc, $(OBJDIR)/%.o, $(TESTS_OBJFILES))
TESTS_OBJFILES := $(sort \
               $(TESTS_OBJFILES) \
               $(SHARED_OBJFILES) \
               $(SERVER_OBJFILES) \
               $(COORDINATOR_OBJFILES) \
               $(CLIENT_OBJFILES) \
               $(BACKUP_OBJFILES))

# begin google test rules
GTEST_HEADERS = $(GTEST_DIR)/include/gtest/*.h \
                $(GTEST_DIR)/include/gtest/internal/*.h

GTEST_SRCS = $(GTEST_DIR)/src/*.cc $(GTEST_DIR)/src/*.h $(GTEST_HEADERS)

$(OBJDIR)/gtest-all.o: $(GTEST_DIR)/src/gtest-all.cc $(GTEST_SRCS)
	$(CXX) -I$(GTEST_DIR) $(CXXFLAGS_BASE) -c -o $@ $<

$(OBJDIR)/gtest.a: $(OBJDIR)/gtest-all.o
	$(AR) rcs $@ $^
# end google test rules

TESTS_LIB := -ldl $(LIBS)

$(OBJDIR)/test: $(TESTS_OBJFILES) $(LOGCABIN_LIBS) $(OBJDIR)/gtest.a
	@mkdir -p $(@D)
	$(CXX)  $(LOGCABIN_DEPS) $(TESTS_LIB) -o $@ $^

# The unit tests don't actually call all of these programs, but
# they are included here to make sure they continue to build.
test: $(OBJDIR)/test \
      $(OBJDIR)/CleanerCompactionBenchmark \
      $(OBJDIR)/ClusterPerf \
      $(OBJDIR)/Echo \
      $(OBJDIR)/HashTableBenchmark \
      $(OBJDIR)/Perf \
      $(OBJDIR)/RecoverSegmentBenchmark
	$(OBJDIR)/test

all: $(OBJDIR)/Perf $(OBJDIR)/ClusterPerf

ftest: $(OBJDIR)/test
	scripts/forking_test_runner.py

$(OBJDIR)/HashTableBenchmark: $(OBJDIR)/HashTableBenchmark.o $(SHARED_OBJFILES) $(SERVER_OBJFILES)
	@mkdir -p $(@D)
	$(CXX) -o $@ $^ $(LIBS)

$(OBJDIR)/Echo: $(OBJDIR)/Echo.o $(SHARED_OBJFILES) $(SERVER_OBJFILES)
	@mkdir -p $(@D)
	$(CXX) -o $@ $^ $(LIBS)

$(OBJDIR)/RecoverSegmentBenchmark: $(OBJDIR)/RecoverSegmentBenchmark.o $(SHARED_OBJFILES) $(SERVER_OBJFILES)
	@mkdir -p $(@D)
	$(CXX) -o $@ $^ $(LIBS)

$(OBJDIR)/Perf: $(OBJDIR)/Perf.o $(OBJDIR)/PerfHelper.o $(SERVER_OBJFILES)
	@mkdir -p $(@D)
	$(CXX) -o $@ $^ $(LIBS)

$(OBJDIR)/CleanerCompactionBenchmark: $(OBJDIR)/CleanerCompactionBenchmark.o $(SHARED_OBJFILES) $(SERVER_OBJFILES)
	@mkdir -p $(@D)
	$(CXX) -o $@ $^ $(LIBS)

$(OBJDIR)/ClusterPerf: $(OBJDIR)/ClusterPerf.o $(OBJDIR)/libramcloud.a
	@mkdir -p $(@D)
	$(CXX) -o $@ $^ $(LIBS)

$(OBJDIR)/TransportBench: $(OBJDIR)/TransportBench.o $(OBJDIR)/RawMetrics.o $(OBJDIR)/libramcloud.a
	@mkdir -p $(@D)
	$(CXX) -o $@ $^ $(TESTS_LIB)

$(OBJDIR)/BackupStorageBenchmark: $(OBJDIR)/BackupStorageBenchmark.o $(SHARED_OBJFILES) $(BACKUP_OBJFILES)
	@mkdir -p $(@D)
	$(CXX) -o $@ $^ $(LIBS)

$(OBJDIR)/HintServerCrashed: $(OBJDIR)/HintServerCrashed.o $(SHARED_OBJFILES) $(CLIENT_OBJFILES)
	@mkdir -p $(@D)
	$(CXX) -o $@ $^ $(LIBS)

$(OBJDIR)/StringKeys: $(OBJDIR)/StringKeys.o $(SHARED_OBJFILES) $(CLIENT_OBJFILES)
	@mkdir -p $(@D)
	$(CXX) -o $@ $^ $(LIBS)

# Do not remove.
tests-clean:

.PHONY: test-smack
test-smack: client $(OBJDIR)/server
	scripts/smack<|MERGE_RESOLUTION|>--- conflicted
+++ resolved
@@ -110,12 +110,7 @@
 		  src/TableEnumeratorTest.cc \
 		  src/TabletTest.cc \
 		  src/TableManagerTest.cc \
-<<<<<<< HEAD
-		  src/TabletMapTest.cc \
 		  src/TabletManagerTest.cc \
-=======
-          src/TabletManagerTest.cc \
->>>>>>> 69151f41
 		  src/TaskQueueTest.cc \
 		  src/TcpTransportTest.cc \
 		  src/TestRunner.cc \
