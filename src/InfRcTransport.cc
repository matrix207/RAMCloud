/* Copyright (c) 2010 Stanford University
 *
 * Permission to use, copy, modify, and distribute this software for any purpose
 * with or without fee is hereby granted, provided that the above copyright
 * notice and this permission notice appear in all copies.
 *
 * THE SOFTWARE IS PROVIDED "AS IS" AND THE AUTHOR(S) DISCLAIM ALL WARRANTIES
 * WITH REGARD TO THIS SOFTWARE INCLUDING ALL IMPLIED WARRANTIES OF
 * MERCHANTABILITY AND FITNESS. IN NO EVENT SHALL AUTHORS BE LIABLE FOR
 * ANY SPECIAL, DIRECT, INDIRECT, OR CONSEQUENTIAL DAMAGES OR ANY DAMAGES
 * WHATSOEVER RESULTING FROM LOSS OF USE, DATA OR PROFITS, WHETHER IN AN
 * ACTION OF CONTRACT, NEGLIGENCE OR OTHER TORTIOUS ACTION, ARISING OUT OF
 * OR IN CONNECTION WITH THE USE OR PERFORMANCE OF THIS SOFTWARE.
 */

/**
 * \file
 * Implementation of an Infiniband reliable transport layer using reliable
 * connected queue pairs. Handshaking is done over IP/UDP and addressing
 * is based on that, i.e. addresses look like normal IP/UDP addresses
 * because the infiniband queue pair set up is bootstrapped over UDP.
 *
 * The transport uses common pools of receive and transmit buffers that
 * are pre-registered with the HCA for direct access. All receive buffers
 * are placed on two shared receive queues (one for issuing RPCs and one for
 * servicing RPCs), which avoids having to allocate buffers to individual
 * receive queues for each client queue pair (this would be costly for many
 * queue pairs, and wasteful if they're idle). The shared receive queues can be
 * associated with many queue pairs, and each shared receive queue has its own
 * completion queue.
 *
 * In short, the receive path looks like the following:
 *  - As a server, we have just one completion queue for all client queue pairs.
 *  - As a client, we have just one completion queues for all client queue pairs.
 *
 * For the transmit path, we have one completion queue for all cases, since
 * we currently do synchronous sends.
 *
 * Each receive and transmit buffer is sized large enough for the maximum
 * possible RPC size for simplicity. (XXX It's unclear to me what happens if
 * we send a buffer too large for the receiver.)
 *
 * To reference the buffer associated with each work queue element on the shared
 * receive queue, we stash pointers in the 64-bit `wr_id' field of the work
 * request.
 *
 * Connected queue pairs require some bootstrapping, which we do as follows:
 *  - The server maintains a UDP listen port.
 *  - Clients establish QPs by sending their tuples to the server as a request.
 *    Tuples are basically (address, queue pair number, sequence number),
 *    similar to TCP. Think of this as TCP's SYN packet.
 *  - Servers receive client tuples, create an associated queue pair, and
 *    reply via UDP with their QP's tuple. Think of this as TCP's SYN/ACK.
 *  - Clients receive the server's tuple reply and complete their queue pair
 *    setup. Communication over infiniband is ready to go. 
 *
 * Of course, using UDP means these things can get lost. We should have a
 * mechanism for cleaning up halfway-completed QPs that occur when clients
 * die before completing or never get the server's UDP response. Similarly,
 * clients right now block forever if the request is lost. They should time
 * out and retry, although at what level retries should occur isn't clear.
 */

/*
 * Random Notes:
 *  1) ibv_reg_mr() takes about 30usec to register one 4k page on the E5620.
 *     8MB takes about 1.25msec.  This implies that we can't afford to register
 *     on the fly.
 */

#include <errno.h>
#include <fcntl.h>

#include <sys/socket.h>
#include <netinet/in.h>
#include <arpa/inet.h>
#include <boost/scoped_ptr.hpp>

#include "Common.h"
#include "Transport.h"
#include "InfRcTransport.h"
#include "ServiceLocator.h"

#define check_error_null(x, s)                              \
    do {                                                    \
        if ((x) == NULL) {                                  \
            LOG(ERROR, "%s: %s", __func__, s);              \
            throw TransportException(HERE, errno);          \
        }                                                   \
    } while (0)

namespace RAMCloud {

/**
 * Given a string representation of the `status' field from Verbs
 * struct `ibv_wc'.
 */
static const char*
wcStatusToString(int status)
{
    static const char *lookup[] = {
        "SUCCESS",
        "LOC_LEN_ERR",
        "LOC_QP_OP_ERR",
        "LOC_EEC_OP_ERR",
        "LOC_PROT_ERR",
        "WR_FLUSH_ERR",
        "MW_BIND_ERR",
        "BAD_RESP_ERR",
        "LOC_ACCESS_ERR",
        "REM_INV_REQ_ERR",
        "REM_ACCESS_ERR",
        "REM_OP_ERR",
        "RETRY_EXC_ERR",
        "RNR_RETRY_EXC_ERR",
        "LOC_RDD_VIOL_ERR",
        "REM_INV_RD_REQ_ERR",
        "REM_ABORT_ERR",
        "INV_EECN_ERR",
        "INV_EEC_STATE_ERR",
        "FATAL_ERR",
        "RESP_TIMEOUT_ERR",
        "GENERAL_ERR"
    };

    if (status < IBV_WC_SUCCESS || status > IBV_WC_GENERAL_ERR)
        return "<status out of range!>";
    return lookup[status];
}

//------------------------------
// InfRcTransport class
//------------------------------

uint64_t InfRcTransport::totalClientSendCopyTime;
uint64_t InfRcTransport::totalClientSendCopyBytes;
uint64_t InfRcTransport::totalSendReplyCopyTime;
uint64_t InfRcTransport::totalSendReplyCopyBytes;

/**
 * Construct a InfRcTransport.
 *
 * \param sl
 *      The ServiceLocator describing which HCA to use and the IP/UDP
 *      address and port numbers to use for handshaking. If NULL,
 *      the transport will be configured for client use only.
 */
InfRcTransport::InfRcTransport(const ServiceLocator *sl)
    : currentTxBuffer(0),
      serverSrq(NULL),
      clientSrq(NULL),
      dev(NULL),
      ctxt(NULL),
      pd(NULL),
      serverRxCq(NULL),
      clientRxCq(NULL),
      commonTxCq(NULL),
      ibPhysicalPort(1),
      udpListenPort(0),
      serverSetupSocket(-1),
      clientSetupSocket(-1),
      queuePairMap(),
      clientSendQueue(),
      numUsedClientSrqBuffers(MAX_SHARED_RX_QUEUE_DEPTH),
      outstandingRpcs()
{
    static_assert(sizeof(InfRcTransport::QueuePairTuple) == 18);

    const char *ibDeviceName = NULL;

    if (sl != NULL) {
        try {
            ibDeviceName   = sl->getOption<const char *>("dev");
        } catch (ServiceLocator::NoSuchKeyException& e) {}

        try {
            ibPhysicalPort = sl->getOption<int>("devport");
        } catch (ServiceLocator::NoSuchKeyException& e) {}

        try {
            udpListenPort  = sl->getOption<int>("port");
        } catch (ServiceLocator::NoSuchKeyException& e) {}
    }

    // Do nothing if we're not specifically configured and there are no
    // Infiniband interfaces.
    //
    // XXX- TransportManager should probably take an exception and
    //      be sure to ignore this Transport in the future.
    if (sl == NULL && ibFindDevice(ibDeviceName) == NULL)
        return;

    // Step 1:
    //  Set up the udp sockets we use for out-of-band infiniband handshaking.

    // For clients, the kernel will automatically assign a dynamic port on
    // first use.
    clientSetupSocket = socket(PF_INET, SOCK_DGRAM, 0);
    if (clientSetupSocket == -1) {
        LOG(ERROR, "%s: failed to create client socket", __func__);
        throw TransportException(HERE, "client socket failed");
    }

    // If this is a server, create a server setup socket and bind it.
    if (sl != NULL) {
        struct sockaddr_in sin;
        sin.sin_family = PF_INET;
        sin.sin_port   = htons(udpListenPort);
        sin.sin_addr.s_addr = INADDR_ANY;

        serverSetupSocket = socket(PF_INET, SOCK_DGRAM, 0);
        if (serverSetupSocket == -1) {
            LOG(ERROR, "%s: failed ot create server socket", __func__);
            throw TransportException(HERE, "server socket failed");
        }

        if (bind(serverSetupSocket, reinterpret_cast<sockaddr *>(&sin),
          sizeof(sin))) {
            close(serverSetupSocket);
            LOG(ERROR, "%s: failed to bind socket", __func__);
            throw TransportException(HERE, "socket failed");
        }

        int flags = fcntl(serverSetupSocket, F_GETFL);
        if (flags == -1) {
            close(serverSetupSocket);
            LOG(ERROR, "%s: fcntl F_GETFL failed", __func__);
            throw TransportException(HERE, "fnctl failed");
        }
        if (fcntl(serverSetupSocket, F_SETFL, flags | O_NONBLOCK)) {
            close(serverSetupSocket);
            LOG(ERROR, "%s: fcntl F_GETFL failed", __func__);
            throw TransportException(HERE, "fnctl failed");
        }
    }

    // Step 2:
    //  Set up the initial verbs necessities: open the device, allocate
    //  protection domain, create shared receive queue, register buffers.

    dev = ibFindDevice(ibDeviceName);
    check_error_null(dev, "failed to find infiniband device");

    ctxt = ibv_open_device(dev);
    check_error_null(ctxt, "failed to open infiniband device");

    pd = ibv_alloc_pd(ctxt);
    check_error_null(pd, "failed to allocate infiniband pd");

    // create two shared receive queues. all client queue pairs use one and all
    // server queue pairs use the other. we post receive buffer work requests
    // to these queues only. the motiviation is to avoid having to post at
    // least one buffer to every single queue pair (we may have thousands of
    // them with megabyte buffers).
    ibv_srq_init_attr sia;
    memset(&sia, 0, sizeof(sia));
    sia.srq_context = ctxt;
    sia.attr.max_wr = MAX_SHARED_RX_QUEUE_DEPTH;
    sia.attr.max_sge = MAX_SHARED_RX_SGE_COUNT;

    serverSrq = ibv_create_srq(pd, &sia);
    check_error_null(serverSrq,
                     "failed to create server shared receive queue");
    clientSrq = ibv_create_srq(pd, &sia);
    check_error_null(clientSrq,
                     "failed to create client shared receive queue");

    // XXX- for now we allocate TX and RX buffers and use them as a ring.
    for (uint32_t i = 0; i < MAX_SHARED_RX_QUEUE_DEPTH; i++) {
        serverRxBuffers[i] = allocateBufferDescriptorAndRegister();
        ibPostSrqReceive(serverSrq, &serverRxBuffers[i]);
    }
    for (uint32_t i = 0; i < MAX_SHARED_RX_QUEUE_DEPTH; i++) {
        clientRxBuffers[i] = allocateBufferDescriptorAndRegister();
        ibPostSrqReceive(clientSrq, &clientRxBuffers[i]);
    }
    for (uint32_t i = 0; i < MAX_TX_QUEUE_DEPTH; i++)
        txBuffers[i] = allocateBufferDescriptorAndRegister();
    assert(numUsedClientSrqBuffers == 0);

    // create completion queues for server receive, client receive, and
    // server/client transmit
    serverRxCq = ibv_create_cq(ctxt, MAX_SHARED_RX_QUEUE_DEPTH,
        NULL, NULL, 0);
    check_error_null(serverRxCq,
                     "failed to create server receive completion queue");

    clientRxCq = ibv_create_cq(ctxt, MAX_SHARED_RX_QUEUE_DEPTH,
        NULL, NULL, 0);
    check_error_null(clientRxCq,
                     "failed to create client receive completion queue");

    commonTxCq = ibv_create_cq(ctxt, MAX_TX_QUEUE_DEPTH, NULL, NULL, 0);
    check_error_null(commonTxCq,
                     "failed to create transmit completion queue");
}

/**
 * Wait for an incoming request.
 *
 * The server polls the infiniband shared receive queue, as well as
 * the UDP setup socket. The former contains incoming RPCs, whereas
 * the latter is used to set up QueuePairs between clients and the
 * server, as an out-of-band handshake is needed.
 */
Transport::ServerRpc*
InfRcTransport::serverRecv()
{
    // query the infiniband adapter first. if there's nothing to process,
    // try to read a datagram from a connecting client.
    // in the future, this should occur in separate threads.
    while (1) {
        ibv_wc wc;

        if (ibv_poll_cq(serverRxCq, 1, &wc) >= 1) {
            if (queuePairMap.find(wc.qp_num) == queuePairMap.end()) {
                LOG(ERROR, "%s: failed to find qp_num in map", __func__);
                continue;
            }

            QueuePair *qp = queuePairMap[wc.qp_num];

            BufferDescriptor* bd =
                reinterpret_cast<BufferDescriptor*>(wc.wr_id);

            if (wc.status == IBV_WC_SUCCESS) {
                Header& header(*reinterpret_cast<Header*>(bd->buffer));
                ServerRpc *r = new ServerRpc(this, qp, header.nonce);
                PayloadChunk::appendToBuffer(&r->recvPayload,
                    bd->buffer + sizeof(header),
                    wc.byte_len - sizeof(header), this, serverSrq, bd);
                LOG(DEBUG, "Received request with nonce %016lx", header.nonce);
                return r;
            }

            LOG(ERROR, "%s: failed to receive rpc!", __func__);
            ibPostSrqReceive(serverSrq, bd);
        } else {
            serverTrySetupQueuePair();
        }
    }
}

/**
 * Construct a Session object for the public #getSession() interface.
 *
 * \param transport
 *      The transport this Session will be associated with.
 * \param sl
 *      The ServiceLocator describing the server to communicate with.
 */
InfRcTransport::InfRCSession::InfRCSession(InfRcTransport *transport,
    const ServiceLocator& sl)
    : transport(transport),
      qp(NULL)
{
    const char *ip = sl.getOption<const char*>("host");
    int port = sl.getOption<uint16_t>("port");

    // create and set up a new queue pair for this client
    qp = transport->clientTrySetupQueuePair(ip, port);
}

/**
 * Destroy the Session.
 */
void
InfRcTransport::InfRCSession::release()
{
    delete this;
}

/**
 * Issue an RPC request using infiniband.
 *
 * \param request
 *      Contents of the request message.
 * \param[out] response
 *      When a response arrives, the response message will be made
 *      available via this Buffer.
 *
 * \return  A pointer to the allocated space or \c NULL if there is not enough
 *          space in this Allocation.
 */
Transport::ClientRpc*
InfRcTransport::InfRCSession::clientSend(Buffer* request, Buffer* response)
{
    InfRcTransport *t = transport;

    if (request->getTotalLength() > t->getMaxRpcSize()) {
        throw TransportException(HERE,
                                 "client request exceeds maximum rpc size");
    }

<<<<<<< HEAD
    // send out the request
    BufferDescriptor* bd = &t->txBuffers[t->currentTxBuffer];
    t->currentTxBuffer = (t->currentTxBuffer + 1) % MAX_TX_QUEUE_DEPTH;
    uint64_t start = rdtsc();
    request->copy(0, request->getTotalLength(), bd->buffer);
    totalClientSendCopyTime += rdtsc() - start;
    totalClientSendCopyBytes += request->getTotalLength();
    t->ibPostSendAndWait(qp, bd, request->getTotalLength());

=======
>>>>>>> 756cb264
    // Construct our ClientRpc in the response Buffer.
    //
    // We do this because we're loaning one of our registered receive buffers
    // to the caller of getReply() and need to issue it back to the HCA when
    // they're done with it.
    ClientRpc *rpc = new(response, MISC) ClientRpc(transport, this,
                                                   request, response,
                                                   generateRandom());
    rpc->sendOrQueue();
    return rpc;
}

/**
 * Attempt to set up a QueuePair with the given server. The client
 * allocates a QueuePair and sends the necessary tuple to the
 * server to begin the handshake. The server then replies with its
 * QueuePair tuple information. This is all done over IP/UDP.
 */
InfRcTransport::QueuePair*
InfRcTransport::clientTrySetupQueuePair(const char* ip, int port)
{
    sockaddr_in sin;
    sin.sin_family = PF_INET;
    sin.sin_addr.s_addr = inet_addr(ip);
    sin.sin_port = htons(port);

    // Create a new QueuePair and send its parameters to the server so it
    // can create its qp and reply with its parameters.
    QueuePair *qp = new QueuePair(ibPhysicalPort, pd, clientSrq,
                                  commonTxCq, clientRxCq);
    QueuePairTuple outgoingQpt(ibGetLid(), qp->getLocalQpNumber(),
        qp->getInitialPsn(), generateRandom());

    ssize_t len = sendto(clientSetupSocket, &outgoingQpt, sizeof(outgoingQpt),
        0, reinterpret_cast<sockaddr *>(&sin), sizeof(sin));
    if (len != sizeof(outgoingQpt)) {
        LOG(ERROR, "%s: sendto was short: %Zd: %s: "
                   "sending to ip: [%s] port: [%d]",
            __func__, len, strerror(errno), ip, port);
        delete qp;
        throw TransportException(HERE, len);
    }

    QueuePairTuple incomingQpt;
    socklen_t sinlen = sizeof(sin);
    len = recvfrom(clientSetupSocket, &incomingQpt, sizeof(incomingQpt), 0,
        reinterpret_cast<sockaddr *>(&sin), &sinlen);
    if (len != sizeof(incomingQpt)) {
        LOG(ERROR, "%s: recvfrom was short: %Zd (errno %d: %s)", __func__, len,
            errno, strerror(errno));
        delete qp;
        throw TransportException(HERE, len);
    }

    // XXX- need to add timeout/retry here.

    if (outgoingQpt.getNonce() != incomingQpt.getNonce()) {
        LOG(ERROR, "%s: received nonce doesn't match (0x%16lx != 0x%16lx)",
            __func__, outgoingQpt.getNonce(), incomingQpt.getNonce());
        delete qp;
        throw TransportException(HERE, len);
    }

    // plumb up our queue pair with the server's parameters.
    qp->plumb(&incomingQpt);

    return qp;
}

/**
 * Attempt to set up QueuePair with a connecting remote client. This
 * function does a non-blocking receive of an incoming client handshake,
 * creates the appropriate QueuePair on the server, and replies with its
 * parameters so that the client can complete its handshake and plumb
 * their QueuePair.
 */
void
InfRcTransport::serverTrySetupQueuePair()
{
    sockaddr_in sin;
    socklen_t sinlen = sizeof(sin);
    QueuePairTuple incomingQpt;

    ssize_t len = recvfrom(serverSetupSocket, &incomingQpt,
        sizeof(incomingQpt), 0, reinterpret_cast<sockaddr *>(&sin), &sinlen);
    if (len <= -1) {
        if (errno == EAGAIN)
            return;

        LOG(ERROR, "%s: recvfrom failed", __func__);
        throw TransportException(HERE, "recvfrom failed");
    } else if (len != sizeof(incomingQpt)) {
        LOG(WARNING, "%s: recvfrom got a strange incoming size: %Zd",
            __func__, len);
        return;
    }

    // create a new queue pair, set it up according to our client's parameters,
    // and feed back our lid, qpn, and psn information so they can complete
    // the out-of-band handshake.

    // XXX- we should look up the QueuePair first using incomingQpt, just to
    //      be sure, esp. if we use an unreliable means of handshaking, in
    //      which case the response to the client request could have been lost.

    QueuePair *qp = new QueuePair(ibPhysicalPort, pd, serverSrq,
                                  commonTxCq, serverRxCq);
    qp->plumb(&incomingQpt);

    // now send the client back our queue pair information so they can
    // complete the initialisation.
    QueuePairTuple outgoingQpt(ibGetLid(), qp->getLocalQpNumber(),
        qp->getInitialPsn(), incomingQpt.getNonce());
    len = sendto(serverSetupSocket, &outgoingQpt, sizeof(outgoingQpt), 0,
        reinterpret_cast<sockaddr *>(&sin), sinlen);
    if (len != sizeof(outgoingQpt)) {
        LOG(WARNING, "%s: sendto failed, len = %Zd\n", __func__, len);
        delete qp;
    }

    // maintain the qpn -> qp mapping
    queuePairMap[qp->getLocalQpNumber()] = qp;
}

/**
 * Find an installed infiniband device by name.
 *
 * \param name
 *      The string name of the interface to look for. If NULL,
 *      return the first one returned by the Verbs library.
 */
ibv_device*
InfRcTransport::ibFindDevice(const char *name)
{
    ibv_device **devices;

    devices = ibv_get_device_list(NULL);
    if (devices == NULL)
        return NULL;

    if (name == NULL)
        return devices[0];

    for (int i = 0; devices[i] != NULL; i++) {
        if (strcmp(devices[i]->name, name) == 0)
            return devices[i];
    }

    return NULL;
}

/**
 * Obtain the infiniband "local ID" of the currently used device and
 * port.
 */
int
InfRcTransport::ibGetLid()
{
    ibv_port_attr ipa;
    int ret = ibv_query_port(ctxt, ibPhysicalPort, &ipa);
    if (ret) {
        LOG(ERROR, "ibv_query_port failed on port %u\n", ibPhysicalPort);
        throw TransportException(HERE, ret);
    }
    return ipa.lid;
}

/**
 * Add the given BufferDescriptor to the given shared receive queue.
 */
void
InfRcTransport::ibPostSrqReceive(ibv_srq* srq, BufferDescriptor *bd)
{
    ibv_sge isge = {
        reinterpret_cast<uint64_t>(bd->buffer),
        getMaxRpcSize(),
        bd->mr->lkey
    };
    ibv_recv_wr rxWorkRequest;

    memset(&rxWorkRequest, 0, sizeof(rxWorkRequest));
    rxWorkRequest.wr_id = reinterpret_cast<uint64_t>(bd);// stash descriptor ptr
    rxWorkRequest.next = NULL;
    rxWorkRequest.sg_list = &isge;
    rxWorkRequest.num_sge = 1;

    ibv_recv_wr *badWorkRequest;
    int ret = ibv_post_srq_recv(srq, &rxWorkRequest, &badWorkRequest);
    if (ret) {
        throw TransportException(HERE, ret);
    }

    // TODO(ongaro): This condition is hacky. One idea is to wrap ibv_srq in an
    // object and make this a virtual method instead.
    if (srq == clientSrq) {
        --numUsedClientSrqBuffers;
        if (!clientSendQueue.empty()) {
            ClientRpc& rpc = clientSendQueue.front();
            clientSendQueue.pop_front();
            LOG(DEBUG, "Dequeued request with nonce %016lx", rpc.nonce);
            rpc.sendOrQueue();
        }
    }
}

/**
 * Asychronously transmit the packet described by 'bd' on queue pair 'qp'.
 * This function returns immediately. 
 *
 * \param qp
 *      The QueuePair on which to transmit the packet.
 * \param bd
 *      The BufferDescriptor that contains the data to be transmitted.
 * \param length
 *      The number of bytes used by the packet in the given BufferDescriptor.
 */
void
InfRcTransport::ibPostSend(QueuePair* qp, BufferDescriptor *bd, uint32_t length)
{
    ibv_sge isge = {
        reinterpret_cast<uint64_t>(bd->buffer),
        length,
        bd->mr->lkey
    };
    ibv_send_wr txWorkRequest;

    memset(&txWorkRequest, 0, sizeof(txWorkRequest));
    txWorkRequest.wr_id = reinterpret_cast<uint64_t>(bd);// stash descriptor ptr
    txWorkRequest.next = NULL;
    txWorkRequest.sg_list = &isge;
    txWorkRequest.num_sge = 1;
    txWorkRequest.opcode = IBV_WR_SEND;
    txWorkRequest.send_flags = IBV_SEND_SIGNALED;

    // We can get a substantial latency improvement (nearly 2usec less per RTT)
    // by inlining data with the WQE for small messages. The Verbs library
    // automatically takes care of copying from the SGEs to the WQE.
    if (length <= MAX_INLINE_DATA)
        txWorkRequest.send_flags |= IBV_SEND_INLINE;

    ibv_send_wr *bad_txWorkRequest;
    if (ibv_post_send(qp->qp, &txWorkRequest, &bad_txWorkRequest)) {
        fprintf(stderr, "ibv_post_send failed!\n");
        exit(1);
    }
}

/**
 * Synchronously transmit the packet described by 'bd' on queue pair 'qp'.
 * This function waits to the HCA to return a completion status before
 * returning.
 *
 * \param qp
 *      The QueuePair on which to transmit the packet.
 * \param bd
 *      The BufferDescriptor that contains the data to be transmitted.
 * \param length
 *      The number of bytes used by the packet in the given BufferDescriptor.
 */
void
InfRcTransport::ibPostSendAndWait(QueuePair* qp, BufferDescriptor *bd,
    uint32_t length)
{
    ibPostSend(qp, bd, length);

    ibv_wc wc;
    while (ibv_poll_cq(commonTxCq, 1, &wc) < 1) {}
    if (wc.status != IBV_WC_SUCCESS) {
        LOG(ERROR, "%s: wc.status(%d:%s) != IBV_WC_SUCCESS", __func__,
            wc.status, wcStatusToString(wc.status));
        throw TransportException(HERE, "ibPostSend failed");
    }
}

/**
 * Allocate a BufferDescriptor and register the backing memory with
 * the HCA.
 */
InfRcTransport::BufferDescriptor
InfRcTransport::allocateBufferDescriptorAndRegister()
{
    void *p = xmemalign(4096, getMaxRpcSize());

    ibv_mr *mr = ibv_reg_mr(pd, p, getMaxRpcSize(),
        IBV_ACCESS_REMOTE_WRITE | IBV_ACCESS_LOCAL_WRITE);
    check_error_null(mr, "failed to register ring buffer");

    return BufferDescriptor(reinterpret_cast<char *>(p), mr);
}

/**
 * Obtain the maximum rpc size. This is limited by the infiniband
 * specification to 2GB(!), though we artificially limit it to a
 * little more than a segment size to avoid allocating too much 
 * space in RX buffers.
 */
uint32_t
InfRcTransport::getMaxRpcSize() const
{
    return MAX_RPC_SIZE;
}

//-------------------------------------
// InfRcTransport::ServerRpc class
//-------------------------------------

/**
 * Construct a ServerRpc.
 * The input message is taken from transport->inputMessage, if
 * it contains data.
 *
 * \param transport
 *      The InfRcTransport object that this RPC is associated with.
 * \param qp
 *      The QueuePair associated with this RPC request.
 * \param nonce
 *      Uniquely identifies this RPC.
 */
InfRcTransport::ServerRpc::ServerRpc(InfRcTransport* transport, QueuePair* qp,
                                     uint64_t nonce)
    : transport(transport),
      qp(qp),
      nonce(nonce)
{
}

/**
 * Send a reply for an RPC.
 *
 * Transmits are done using a copy into a pre-registered HCA buffer.
 * The function blocks until the HCA returns success or failure.
 */
void
InfRcTransport::ServerRpc::sendReply()
{
    LOG(DEBUG, "Sending response with nonce %016lx", nonce);
    // "delete this;" on our way out of the method
    boost::scoped_ptr<InfRcTransport::ServerRpc> suicide(this);

    InfRcTransport *t = transport;

    if (replyPayload.getTotalLength() > t->getMaxRpcSize()) {
        throw TransportException(HERE,
                                 "server response exceeds maximum rpc size");
    }

    BufferDescriptor* bd = &t->txBuffers[t->currentTxBuffer];
    t->currentTxBuffer = (t->currentTxBuffer + 1) % MAX_TX_QUEUE_DEPTH;
<<<<<<< HEAD
    uint64_t start = rdtsc();
=======
    new(&replyPayload, PREPEND) Header(nonce);
>>>>>>> 756cb264
    replyPayload.copy(0, replyPayload.getTotalLength(), bd->buffer);
    totalSendReplyCopyTime += rdtsc() - start;
    totalSendReplyCopyBytes += replyPayload.getTotalLength();
    t->ibPostSendAndWait(qp, bd, replyPayload.getTotalLength());
    replyPayload.truncateFront(sizeof(Header)); // for politeness
    LOG(DEBUG, "Sent response with nonce %016lx", nonce);
}

//-------------------------------------
// InfRcTransport::ClientRpc class
//-------------------------------------

/**
 * Construct a ClientRpc.
 *
 * \param transport
 *      The InfRcTransport object that this RPC is associated with.
 * \param session
 *      The session this RPC is associated with.
 * \param request
 *      Request payload.
 * \param[out] response
 *      Buffer in which the response message should be placed.
 * \param nonce
 *      Uniquely identifies this RPC.
 */
InfRcTransport::ClientRpc::ClientRpc(InfRcTransport* transport,
                                     InfRCSession* session,
                                     Buffer* request,
                                     Buffer* response,
                                     uint64_t nonce)
    : transport(transport),
      session(session),
      request(request),
      response(response),
      nonce(nonce),
      state(PENDING),
      queueEntries()
{

}

/**
 * Send the RPC request out onto the network if there is a receive buffer
 * available for its response, or queue it for transmission otherwise.
 */
void
InfRcTransport::ClientRpc::sendOrQueue()
{
    assert(state == PENDING);
    InfRcTransport* const t = transport;
    if (t->numUsedClientSrqBuffers < MAX_SHARED_RX_QUEUE_DEPTH) {
        // send out the request
        new(request, PREPEND) Header(nonce);
        BufferDescriptor* bd = &t->txBuffers[t->currentTxBuffer];
        t->currentTxBuffer = (t->currentTxBuffer + 1) % MAX_TX_QUEUE_DEPTH;
        request->copy(0, request->getTotalLength(), bd->buffer);
        LOG(DEBUG, "Sending request with nonce %016lx", nonce);
        t->ibPostSendAndWait(session->qp, bd, request->getTotalLength());
        request->truncateFront(sizeof(Header)); // for politeness

        t->outstandingRpcs.push_back(*this);
        ++t->numUsedClientSrqBuffers;
        state = REQUEST_SENT;
        LOG(DEBUG, "Sent request with nonce %016lx", nonce);
    } else {
        // no available receive buffers
        t->clientSendQueue.push_back(*this);
        LOG(DEBUG, "Queued send request with nonce %016lx", nonce);
    }
}

/**
 * Pull RPC responses off the client shared receive queue without blocking.
 */
void
InfRcTransport::poll()
{
    InfRcTransport *t = this;
    ibv_wc wc;
    while (ibv_poll_cq(clientRxCq, 1, &wc) > 0) {
        BufferDescriptor *bd = reinterpret_cast<BufferDescriptor *>(wc.wr_id);
        if (wc.status != IBV_WC_SUCCESS) {
            LOG(ERROR, "%s: wc.status(%d:%s) != IBV_WC_SUCCESS", __func__,
                wc.status, wcStatusToString(wc.status));
            t->ibPostSrqReceive(t->clientSrq, bd);
            throw TransportException(HERE, wc.status);
        }

        Header& header(*reinterpret_cast<Header*>(bd->buffer));
        LOG(DEBUG, "Received response with nonce %016lx", header.nonce);
        foreach (ClientRpc& rpc, t->outstandingRpcs) {
            if (rpc.nonce != header.nonce)
                continue;
            t->outstandingRpcs.erase(t->outstandingRpcs.iterator_to(rpc));
            uint32_t len = wc.byte_len - sizeof(header);
            if (t->numUsedClientSrqBuffers >= MAX_SHARED_RX_QUEUE_DEPTH / 2) {
                // clientSrq is low on buffers, better return this one
                LOG(DEBUG, "Copy and immediately return clientSrq buffer");
                memcpy(new(rpc.response, APPEND) char[len],
                       bd->buffer + sizeof(header),
                       len);
                t->ibPostSrqReceive(t->clientSrq, bd);
            } else {
                // rpc will hold one of clientSrq's buffers until
                // rpc.response is destroyed
                LOG(DEBUG, "Hang onto clientSrq buffer");
                PayloadChunk::appendToBuffer(rpc.response,
                                             bd->buffer + sizeof(header),
                                             len, t, t->clientSrq, bd);
            }
            rpc.state = ClientRpc::RESPONSE_RECEIVED;
            goto next;
        }
        LOG(WARNING, "dropped packet because no nonce matched %016lx",
                     header.nonce);
  next: { /* pass */ }
    }
}

/**
 * Blocks until the response buffer associated with this RPC is valid and
 * populated.
 *
 * This method must be called for each RPC before its result can be used.
 *
 * \throws TransportException
 *      If the RPC aborted.
 */
void
InfRcTransport::ClientRpc::getReply()
{
    while (state != RESPONSE_RECEIVED)
        transport->poll();
}

//-------------------------------------
// InfRcTransport::QueuePair class
//-------------------------------------

/**
 * Construct a QueuePair. This object hides some of the ugly
 * initialisation of Infiniband "queue pairs", which are single-side
 * transmit and receive queues. Somewhat confusingly, each communicating
 * end has a QueuePair, which are bound (one might say "paired", but that's
 * even more confusing). This object is somewhat analogous to a TCB in TCP. 
 *
 * After this method completes, the QueuePair will be in the INIT state.
 * A later call to #plumb() will transition it into the RTS state for
 * regular use.
 *
 * \param ibPhysicalPort
 *      The physical port on the HCA we will use this QueuePair on.
 *      The default is 1, though some devices have multiple ports.
 * \param pd
 *      The Verbs protection domain this QueuePair will be associated
 *      with. Only memory registered under this domain can be handled
 *      by this QueuePair.
 * \param srq
 *      The Verbs shared receive queue to associate this QueuePair
 *      with. All writes received will use WQEs placed on the
 *      shared queue.
 * \param txcq
 *      The Verbs completion queue to be used for transmissions on
 *      this QueuePair.
 * \param rxcq
 *      The Verbs completion queue to be used for receives on this
 *      QueuePair.
 */
InfRcTransport::QueuePair::QueuePair(int ibPhysicalPort, ibv_pd *pd,
    ibv_srq *srq, ibv_cq *txcq, ibv_cq *rxcq)
    : ibPhysicalPort(ibPhysicalPort),
      pd(pd),
      srq(srq),
      qp(NULL),
      txcq(txcq),
      rxcq(rxcq),
      initialPsn(0)
{
    const uint32_t maxSnd = MAX_TX_QUEUE_DEPTH;
    const uint32_t maxRcv = MAX_SHARED_RX_QUEUE_DEPTH;

    ibv_qp_init_attr qpia;
    memset(&qpia, 0, sizeof(qpia));
    qpia.send_cq = txcq;
    qpia.recv_cq = rxcq;
    qpia.srq = srq;                 // use the same shared receive queue
    qpia.cap.max_send_wr  = maxSnd; // max outstanding send requests
    qpia.cap.max_recv_wr  = maxRcv; // max outstanding recv requests
    qpia.cap.max_send_sge = 1;      // max send scatter-gather elements
    qpia.cap.max_recv_sge = 1;      // max recv scatter-gather elements
    qpia.cap.max_inline_data =      // max bytes of immediate data on send q
        MAX_INLINE_DATA;
    qpia.qp_type = IBV_QPT_RC;      // RC, UC, UD, or XRC
    qpia.sq_sig_all = 0;            // only generate CQEs on requested WQEs

    qp = ibv_create_qp(pd, &qpia);
    check_error_null(qp, "failed to create queue pair");

    // move from RESET to INIT state
    ibv_qp_attr qpa;
    memset(&qpa, 0, sizeof(qpa));
    qpa.qp_state   = IBV_QPS_INIT;
    qpa.pkey_index = 0;
    qpa.port_num   = ibPhysicalPort;
    qpa.qp_access_flags = IBV_ACCESS_REMOTE_WRITE | IBV_ACCESS_LOCAL_WRITE;
    int ret = ibv_modify_qp(qp, &qpa, IBV_QP_STATE |
                                      IBV_QP_PKEY_INDEX |
                                      IBV_QP_PORT |
                                      IBV_QP_ACCESS_FLAGS);
    if (ret) {
        ibv_destroy_qp(qp);
        LOG(ERROR, "%s: failed to transition to INIT state", __func__);
        throw TransportException(HERE, ret);
    }

    initialPsn = generateRandom() & 0xffffff;
}

/**
 * Destroy the QueuePair by freeing the Verbs resources allocated.
 */
InfRcTransport::QueuePair::~QueuePair()
{
    ibv_destroy_qp(qp);
}

/**
 * Bring an newly created QueuePair into the RTS state, enabling
 * regular bidirectional communication. This is necessary before
 * the QueuePair may be used.
 *
 * \param qpt
 *      QueuePairTuple representing the remote QueuePair. The Verbs
 *      interface requires us to exchange handshaking information
 *      manually. This includes initial sequence numbers, queue pair
 *      numbers, and the HCA infiniband addresses.
 */
void
InfRcTransport::QueuePair::plumb(QueuePairTuple *qpt)
{
    ibv_qp_attr qpa;
    int r;

    // now connect up the qps and switch to RTR
    memset(&qpa, 0, sizeof(qpa));
    qpa.qp_state = IBV_QPS_RTR;
    qpa.path_mtu = IBV_MTU_1024;
    qpa.dest_qp_num = qpt->getQpn();
    qpa.rq_psn = qpt->getPsn();
    qpa.max_dest_rd_atomic = 1;
    qpa.min_rnr_timer = 12;
    qpa.ah_attr.is_global = 0;
    qpa.ah_attr.dlid = qpt->getLid();
    qpa.ah_attr.sl = 0;
    qpa.ah_attr.src_path_bits = 0;

    r = ibv_modify_qp(qp, &qpa, IBV_QP_STATE |
                                IBV_QP_AV |
                                IBV_QP_PATH_MTU |
                                IBV_QP_DEST_QPN |
                                IBV_QP_RQ_PSN |
                                IBV_QP_MIN_RNR_TIMER |
                                IBV_QP_MAX_DEST_RD_ATOMIC);
    if (r) {
        LOG(ERROR, "%s: failed to transition to RTR state", __func__);
        throw TransportException(HERE, r);
    }

    // now move to RTS
    qpa.qp_state = IBV_QPS_RTS;
    qpa.timeout = 14;
    qpa.retry_cnt = 7;
    qpa.rnr_retry = 7;
    qpa.sq_psn = initialPsn;
    qpa.max_rd_atomic = 1;

    r = ibv_modify_qp(qp, &qpa, IBV_QP_STATE |
                                IBV_QP_TIMEOUT |
                                IBV_QP_RETRY_CNT |
                                IBV_QP_RNR_RETRY |
                                IBV_QP_SQ_PSN |
                                IBV_QP_MAX_QP_RD_ATOMIC);
    if (r) {
        LOG(ERROR, "%s: failed to transition to RTS state", __func__);
        throw TransportException(HERE, r);
    }

    // the queue pair should be ready to use once the client has finished
    // setting up their end.
}

/**
 * Get the initial packet sequence number for this QueuePair.
 * This is randomly generated on creation. It should not be confused
 * with the remote side's PSN, which is set in #plumb(). 
 */
uint32_t
InfRcTransport::QueuePair::getInitialPsn() const
{
    return initialPsn;
}

/**
 * Get the local queue pair number for this QueuePair.
 * QPNs are analogous to UDP/TCP port numbers.
 */
uint32_t
InfRcTransport::QueuePair::getLocalQpNumber() const
{
    return qp->qp_num;
}

/**
 * Get the remote queue pair number for this QueuePair, as set in #plumb().
 * QPNs are analogous to UDP/TCP port numbers.
 */
uint32_t
InfRcTransport::QueuePair::getRemoteQpNumber() const
{
    ibv_qp_attr qpa;
    ibv_qp_init_attr qpia;

    int r = ibv_query_qp(qp, &qpa, IBV_QP_DEST_QPN, &qpia);
    if (r) {
        // XXX log?!?
        throw TransportException(HERE, r);
    }

    return qpa.dest_qp_num;
}

/**
 * Get the remote infiniband address for this QueuePair, as set in #plumb().
 * LIDs are "local IDs" in infiniband terminology. They are short, locally
 * routable addresses.
 */
uint16_t
InfRcTransport::QueuePair::getRemoteLid() const
{
    ibv_qp_attr qpa;
    ibv_qp_init_attr qpia;

    int r = ibv_query_qp(qp, &qpa, IBV_QP_AV, &qpia);
    if (r) {
        // XXX log?!?
        throw TransportException(HERE, r);
    }

    return qpa.ah_attr.dlid;
}

//-------------------------------------
// InfRcTransport::PayloadChunk class
//-------------------------------------

/**
 * Append a subregion of payload data which releases the memory to the
 * HCA when its containing Buffer is destroyed.
 *
 * \param buffer
 *      The Buffer to append the data to.
 * \param data
 *      The address of the data to appear in the Buffer.
 * \param dataLength
 *      The length in bytes of the region starting at data that is a
 *      subregion of the payload.
 * \param transport
 *      The transport that owns the provided BufferDescriptor 'bd'.
 * \param srq
 *      The shared receive queue which bd will be returned to.
 * \param bd 
 *      The BufferDescriptor to return to the HCA on Buffer destruction.
 */
InfRcTransport::PayloadChunk*
InfRcTransport::PayloadChunk::prependToBuffer(Buffer* buffer,
                                             char* data,
                                             uint32_t dataLength,
                                             InfRcTransport* transport,
                                             ibv_srq* srq,
                                             BufferDescriptor* bd)
{
    PayloadChunk* chunk =
        new(buffer, CHUNK) PayloadChunk(data, dataLength, transport, srq, bd);
    Buffer::Chunk::prependChunkToBuffer(buffer, chunk);
    return chunk;
}

/**
 * Prepend a subregion of payload data which releases the memory to the
 * HCA when its containing Buffer is destroyed.
 *
 * \param buffer
 *      The Buffer to prepend the data to.
 * \param data
 *      The address of the data to appear in the Buffer.
 * \param dataLength
 *      The length in bytes of the region starting at data that is a
 *      subregion of the payload.
 * \param transport
 *      The transport that owns the provided BufferDescriptor 'bd'.
 * \param srq
 *      The shared receive queue which bd will be returned to.
 * \param bd
 *      The BufferDescriptor to return to the HCA on Buffer destruction.
 */
InfRcTransport::PayloadChunk*
InfRcTransport::PayloadChunk::appendToBuffer(Buffer* buffer,
                                            char* data,
                                            uint32_t dataLength,
                                            InfRcTransport* transport,
                                            ibv_srq* srq,
                                            BufferDescriptor* bd)
{
    PayloadChunk* chunk =
        new(buffer, CHUNK) PayloadChunk(data, dataLength, transport, srq, bd);
    Buffer::Chunk::appendChunkToBuffer(buffer, chunk);
    return chunk;
}

/// Returns memory to the HCA once the Chunk is discarded.
InfRcTransport::PayloadChunk::~PayloadChunk()
{
    transport->ibPostSrqReceive(srq, bd);
}

/**
 * Construct a PayloadChunk which will release it's resources to the
 * HCA its containing Buffer is destroyed.
 *
 * \param data
 *      The address of the data to appear in the Buffer.
 * \param dataLength
 *      The length in bytes of the region starting at data that is a
 *      subregion of the payload.
 * \param transport
 *      The transport that owns the provided BufferDescriptor 'bd'.
 * \param srq
 *      The shared receive queue which bd will be returned to.
 * \param bd 
 *      The BufferDescriptor to return to the HCA on Buffer destruction.
 */
InfRcTransport::PayloadChunk::PayloadChunk(void* data,
                                          uint32_t dataLength,
                                          InfRcTransport *transport,
                                          ibv_srq* srq,
                                          BufferDescriptor* bd)
    : Buffer::Chunk(data, dataLength),
      transport(transport),
      srq(srq),
      bd(bd)
{
}

}  // namespace RAMCloud<|MERGE_RESOLUTION|>--- conflicted
+++ resolved
@@ -392,18 +392,6 @@
                                  "client request exceeds maximum rpc size");
     }
 
-<<<<<<< HEAD
-    // send out the request
-    BufferDescriptor* bd = &t->txBuffers[t->currentTxBuffer];
-    t->currentTxBuffer = (t->currentTxBuffer + 1) % MAX_TX_QUEUE_DEPTH;
-    uint64_t start = rdtsc();
-    request->copy(0, request->getTotalLength(), bd->buffer);
-    totalClientSendCopyTime += rdtsc() - start;
-    totalClientSendCopyBytes += request->getTotalLength();
-    t->ibPostSendAndWait(qp, bd, request->getTotalLength());
-
-=======
->>>>>>> 756cb264
     // Construct our ClientRpc in the response Buffer.
     //
     // We do this because we're loaning one of our registered receive buffers
@@ -752,11 +740,8 @@
 
     BufferDescriptor* bd = &t->txBuffers[t->currentTxBuffer];
     t->currentTxBuffer = (t->currentTxBuffer + 1) % MAX_TX_QUEUE_DEPTH;
-<<<<<<< HEAD
+    new(&replyPayload, PREPEND) Header(nonce);
     uint64_t start = rdtsc();
-=======
-    new(&replyPayload, PREPEND) Header(nonce);
->>>>>>> 756cb264
     replyPayload.copy(0, replyPayload.getTotalLength(), bd->buffer);
     totalSendReplyCopyTime += rdtsc() - start;
     totalSendReplyCopyBytes += replyPayload.getTotalLength();
@@ -813,7 +798,10 @@
         new(request, PREPEND) Header(nonce);
         BufferDescriptor* bd = &t->txBuffers[t->currentTxBuffer];
         t->currentTxBuffer = (t->currentTxBuffer + 1) % MAX_TX_QUEUE_DEPTH;
+        uint64_t start = rdtsc();
         request->copy(0, request->getTotalLength(), bd->buffer);
+        totalClientSendCopyTime += rdtsc() - start;
+        totalClientSendCopyBytes += request->getTotalLength();
         LOG(DEBUG, "Sending request with nonce %016lx", nonce);
         t->ibPostSendAndWait(session->qp, bd, request->getTotalLength());
         request->truncateFront(sizeof(Header)); // for politeness
