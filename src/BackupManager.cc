/* Copyright (c) 2009-2010 Stanford University
 *
 * Permission to use, copy, modify, and distribute this software for any
 * purpose with or without fee is hereby granted, provided that the above
 * copyright notice and this permission notice appear in all copies.
 *
 * THE SOFTWARE IS PROVIDED "AS IS" AND THE AUTHOR(S) DISCLAIM ALL WARRANTIES
 * WITH REGARD TO THIS SOFTWARE INCLUDING ALL IMPLIED WARRANTIES OF
 * MERCHANTABILITY AND FITNESS. IN NO EVENT SHALL AUTHORS BE LIABLE FOR
 * ANY SPECIAL, DIRECT, INDIRECT, OR CONSEQUENTIAL DAMAGES OR ANY DAMAGES
 * WHATSOEVER RESULTING FROM LOSS OF USE, DATA OR PROFITS, WHETHER IN AN
 * ACTION OF CONTRACT, NEGLIGENCE OR OTHER TORTIOUS ACTION, ARISING OUT OF
 * OR IN CONNECTION WITH THE USE OR PERFORMANCE OF THIS SOFTWARE.
 */

#include "BackupClient.h"
#include "BackupManager.h"
#include "CycleCounter.h"
#include "Metrics.h"
#include "BenchUtil.h"
#include "Segment.h"

namespace RAMCloud {

// --- BackupManager::OpenSegment ---

namespace {
/**
 * Packs and unpacks the user_data field of backupManager.hosts.
 * Used in BackupManager.
 */
struct AbuserData{
  private:
    union X {
        struct {
            /**
             * Disk bandwidth of the host in MB/s
             */
            uint32_t bandwidth;
            /**
             * Number of primary segments this master has stored on the backup.
             */
            uint32_t numSegments;
        };
        /**
         * Raw user_data field.
         */
        uint64_t user_data;
    } x;
  public:
    template<typename T>
    explicit AbuserData(const T* host)
        : x()
    {
        x.user_data = host->user_data();
    }
    X* operator*() { return &x; }
    X* operator->() { return &x; }
    /**
     * Return the expected number of milliseconds the backup would take to read
     * from its disk all of the primary segments this master has stored on it
     * plus an additional segment.
     */
    uint32_t getMs() {
        // unit tests, etc default to 100 MB/s
        uint32_t bandwidth = x.bandwidth ?: 100;
        if (bandwidth == 1u)
            return 1u;
        return downCast<uint32_t>((x.numSegments + 1) * 1000UL *
                                  Segment::SEGMENT_SIZE /
                                  1024 / 1024 / bandwidth);
    }
};

template <typename HostList, typename Set>
auto
pickRandomUnusedHost(HostList& hostList, const Set& usedHosts) ->
    decltype(hostList.mutable_server(0))
{
    assert(static_cast<uint64_t>(hostList.server_size()) > usedHosts.size());
    while (true) {
        uint32_t index = downCast<uint32_t>(generateRandom() %
                                            hostList.server_size());
        auto host = hostList.mutable_server(index);
        if (!contains(usedHosts, host))
            return host;
    }
}
} // anonymous namespace

/**
 * Constructor.
 * Must be constructed on #sizeOf(backupManager.replicas) bytes of space.
 * The arguments are the same as those to #BackupManager::openSegment.
 */
BackupManager::OpenSegment::OpenSegment(BackupManager& backupManager,
                                        uint64_t segmentId,
                                        const void* data,
                                        uint32_t len)
    : backupManager(backupManager)
    , segmentId(segmentId)
    , data(data)
    , openLen(len)
    , offsetQueued(len)
    , closeQueued(false)
    , listEntries()
{
    // Call constructors on Tub<Backup> array
    foreach (auto& backup, backupIter())
        new(&backup) Tub<Backup>();
}

BackupManager::OpenSegment::~OpenSegment()
{
    // Call destructors on Tub<Backup> array
    foreach (auto& backup, backupIter())
        backup.~Tub();
}

/**
 * Eventually replicate the \a len bytes of data starting at \a offset into the
 * segment.
 * Waits for all previous segments to finish replicating and guarantees that no
 * replica will see this write until it has seen all previous writes on this
 * segment.
 * \pre
 *      All previous segments have been closed (at least locally).
 * \param offset
 *      The number of bytes into the segment through which to replicate.
 * \param closeSegment
 *      Whether to close the segment after writing this data. If this is true,
 *      the caller's OpenSegment pointer is invalidated upon the return of this
 *      function.
 */
void
BackupManager::OpenSegment::write(uint32_t offset,
                                  bool closeSegment)
{
    TEST_LOG("%lu, %lu, %u, %d",
             *backupManager.masterId, segmentId, offset, closeSegment);

    // offset monotonically increases
    assert(offset >= offsetQueued);
    offsetQueued = offset;

    // immutable after close
    assert(!closeQueued);
    closeQueued = closeSegment;
    if (closeQueued)
        ++metrics->master.segmentCloseCount;
}

// --- BackupManager ---

/**
 * Create a BackupManager, initially with no backup hosts to communicate
 * with.
 * \param coordinator
 *      \copydoc coordinator
 * \param masterId
 *      \copydoc masterId
 * \param replicas
 *      \copydoc replicas
 */
BackupManager::BackupManager(CoordinatorClient* coordinator,
                             const Tub<uint64_t>& masterId,
                             uint32_t replicas)
    : coordinator(coordinator)
    , masterId(masterId)
    , hosts()
    , replicas(replicas)
    , segments()
    , openSegmentPool(OpenSegment::sizeOf(replicas))
    , openSegmentList()
{
}

BackupManager::~BackupManager()
{
    sync();
    while (!openSegmentList.empty())
        unopenSegment(&openSegmentList.front());
}

/**
 * Ask backups to discard a segment.
 */
void
BackupManager::freeSegment(uint64_t segmentId)
{
    CycleCounter<Metric> _(&metrics->master.backupManagerTicks);
    TEST_LOG("%lu, %lu", *masterId, segmentId);

    // Make sure this segment isn't open:
    foreach (auto& openSegment, openSegmentList) {
        if (openSegment.segmentId == segmentId) {
            unopenSegment(&openSegment);
            break;
        }
    }

    // Free the segment on its backups:
    const auto iters = segments.equal_range(segmentId);
    foreach (auto item, iters) {
        auto session = item.second;
        BackupClient(session).freeSegment(*masterId, segmentId);
    }
    segments.erase(iters.first, iters.second);
}

/**
 * Begin replicating a new segment on backups.
 *
 * Opening a segment happens synchronously and does not depend on other open
 * segments. The first \a len bytes of \a data are replicated immediately to
 * backups without regard to whether other open segments have been fully
 * replicated or even closed. This method returns once all replicas have opened
 * the segment and received the immediate data.
 *
 * \param segmentId
 *      A unique identifier for this segment. The caller must ensure this
 *      segment is not already open.
 * \param data
 *      Location at which data to be replicated for this segment begins.
 * \param len
 *      The number of bytes to send atomically to backups with the open segment
 *      RPC.
 * \return
 *      A pointer to an OpenSegment object that is valid only until that
 *      segment is closed.
 */
BackupManager::OpenSegment*
BackupManager::openSegment(uint64_t segmentId, const void* data, uint32_t len)
{
    CycleCounter<Metric> _(&metrics->master.backupManagerTicks);
    LOG(DEBUG, "openSegment %lu, %lu, ..., %u", *masterId, segmentId, len);
    auto* p = openSegmentPool.malloc();
    if (p == NULL)
        DIE("Out of memory");
    auto* openSegment = new(p) OpenSegment(*this, segmentId, data, len);
    openSegmentList.push_back(*openSegment);
    return openSegment;
}

/// Internal helper for #sync().
bool
BackupManager::isSynced()
{
    foreach (auto& segment, openSegmentList) {
        if (!replicas && segment.closeQueued)
            return false;
        foreach (auto& backup, segment.backupIter()) {
            if (!backup || backup->rpc)
                return false;
            if (backup->closeSent != segment.closeQueued ||
                backup->offsetSent != segment.offsetQueued) {
                return false;
            }
        }
    }
    return true;
}

/**
 * Wait until all written data has been acknowledged by the backups for all
 * segments.
 */
void
BackupManager::sync()
{
<<<<<<< HEAD
    CycleCounter<Metric> _(&metrics->master.backupManagerTicks);
    while (!isSynced()) {
        proceedNoMetrics();
    }
=======
    uint64_t initTicks = metrics->master.backupManagerTicks;
    {
        CycleCounter<Metric> _(&metrics->master.backupManagerTicks);
        if (!isSynced())
            proceedNoMetrics();
        while (!isSynced()) {
            Dispatch::handleEvent();
            proceedNoMetrics();
        }
    } // block ensures that _ is destroyed and counters stops
    serverStats.totalBackupSyncNanos += cyclesToNanoseconds(
        metrics->master.backupManagerTicks -
        initTicks);
    serverStats.totalBackupSyncs++;
>>>>>>> e73ab562
}

/**
 * Make progress on replicating the log to backups, but don't block.
<<<<<<< HEAD
=======
 * This method checks for completion of outstanding backup operations and
 * starts new ones when possible.
>>>>>>> e73ab562
 */
void
BackupManager::proceed()
{
    CycleCounter<Metric> _(&metrics->master.backupManagerTicks);
    proceedNoMetrics();
}

/// \copydoc proceed()
void
BackupManager::proceedNoMetrics()
{
    // reap all outstanding RPCs
    auto it = openSegmentList.begin();
    while (it != openSegmentList.end()) {
        auto& segment = *it;
        if (replicas && !segment.backups[0]) {
            ++it;
        } else {
            bool closeDone = segment.closeQueued;
            foreach (auto& backup, segment.backupIter()) {
                if (backup->rpc && backup->rpc->isReady()) {
                    LOG(DEBUG, "Wait %lu.%lu", segment.segmentId,
                        &backup - segment.backups);
                    (*backup->rpc)();
                    backup->rpc.destroy();
                    backup->openIsDone = true;
                    if (backup->closeSent)
                        backup->closeTicks.destroy();
                }
                closeDone &= (!backup->rpc && backup->closeSent);
            }
            ++it;
            if (closeDone) {
                 LOG(DEBUG, "Closed segment %lu, %lu",
                     *masterId, segment.segmentId);
                unopenSegment(&segment);
            }
        }
    }

    // send opens
    uint32_t i = 0;
    it = openSegmentList.begin();
    while (it != openSegmentList.end()) {
        if (i++ == 4) // pick something >= 3 to throttle number of open RPCs
            break;
        auto& segment = *it;

        bool openDone = true;
        foreach (auto& backup, segment.backupIter())
            openDone &= backup && backup->openIsDone;
        if (openDone) {
            ++it;
            continue;
        }

        if (replicas && !segment.backups[0]) { // no open request has been sent
            // Select backups, initialize backups,
            // and tell each of the backups to open the segment:
            ensureSufficientHosts();
            auto flags = BackupWriteRpc::OPENPRIMARY;
            auto& hostList = hosts;
            std::set<decltype(hostList.mutable_server(0))> usedHosts;

            foreach (auto& backup, segment.backupIter()) {
                auto host = pickRandomUnusedHost(hostList, usedHosts);
                if (flags == BackupWriteRpc::OPENPRIMARY) {
                    // Select the least loaded of 5 random backups:
                    for (uint32_t j = 0; j < 4; ++j) {
                        auto candidate = pickRandomUnusedHost(hostList,
                                                              usedHosts);
                        if (AbuserData(host).getMs() == 1u) {
                            // if we saw magic value which means pick at
                            // uniform random
                            host = candidate;
                            break;
                        }
                        if (AbuserData(host).getMs() >
                            AbuserData(candidate).getMs()) {
                            host = candidate;
                        }
                    }
                    AbuserData h(host);
                    LOG(DEBUG, "Chose backup with "
                        "%u segments and %u MB/s disk bandwidth "
                        "(expected time to read on recovery is %u ms)",
                        h->numSegments, h->bandwidth, h.getMs());
                    ++h->numSegments;
                    host->set_user_data(h->user_data);
                }
                usedHosts.insert(host);

                LOG(DEBUG, "Opening segment %lu, %lu on backup %s",
                    *masterId, segment.segmentId,
                    host->service_locator().c_str());
                auto session = transportManager.getSession(
                                        host->service_locator().c_str());
                backup.construct(session);
                segments.insert({segment.segmentId, session});
                LOG(DEBUG, "Send open %lu.%lu", segment.segmentId,
                    &backup - segment.backups);
                backup->rpc.construct(backup->client,
                                      *masterId, segment.segmentId,
                                      0, segment.data, segment.openLen,
                                      flags);
                flags = BackupWriteRpc::OPEN;
                backup->offsetSent = segment.openLen;
            }
        }
        break; // opening segments should be serialized
    }

    // send writes+closes
    i = 0;
    it = openSegmentList.begin();
    while (it != openSegmentList.end()) {
        if (i++ == 2) // pick something to throttle the number of write RPCs
            break;
        // check if the 'it' segment can proceed with a write/close
        bool nextOpenDone = true;
        auto next = it;
        ++next;
        if (next != openSegmentList.end()) {
            foreach (auto& backup, next->backupIter())
                nextOpenDone &= backup && backup->openIsDone;
        }
        if (it->closeQueued && !nextOpenDone)
            break; // waiting for next segment's open response

        foreach (auto& backup, it->backupIter()) {
            if (!backup)
                break; // haven't started open yet
            if (backup->rpc)
                continue; // RPC already active
            if (backup->closeSent == it->closeQueued &&
                backup->offsetSent == it->offsetQueued)
                continue; // already synced
            if (it->closeQueued &&
                &backup == it->backups + replicas - 1) {
                if (metrics->master.logSyncBytes) {
                    backup->closeTicks.construct(
                        &metrics->master.logSyncCloseTicks);
                    ++metrics->master.logSyncCloseCount;
                } else {
                    backup->closeTicks.construct(
                        &metrics->master.replayCloseTicks);
                    ++metrics->master.replayCloseCount;
                }
            }
            backup->rpc.construct(backup->client,
                                  *masterId,
                                  it->segmentId,
                                  backup->offsetSent,
                                  (static_cast<const char*>(it->data) +
                                   backup->offsetSent),
#if SPEEDHACK
                // Used to make recovery benchmarks faster:
                // If you're feeling brave, this isn't a primary backup, and
                // this is not on a recovery master, there's not a real need to
                // replicate the object data.
                (&backup - it->backups > 0 && !metrics->pid) ? 0 :
#endif
                                  it->offsetQueued - backup->offsetSent,
                                  it->closeQueued ? BackupWriteRpc::CLOSE
                                                    : BackupWriteRpc::NONE);
            backup->offsetSent = it->offsetQueued;
            backup->closeSent = it->closeQueued;
            LOG(DEBUG, "Send write %lu.%lu (close=%d)", it->segmentId,
                &backup - it->backups, it->closeQueued);
        }
        ++it;
    }
}

// - private -

/**
 * Make sure #hosts contains at least #replicas entries.
 */
void
BackupManager::ensureSufficientHosts()
{
    if (!replicas)
        return;

    uint32_t numHosts(hosts.server_size());
    if (numHosts < replicas) {
        LOG(NOTICE, "Need backups, fetching server list from coordinator");
        updateHostListFromCoordinator();
        numHosts = hosts.server_size();
        if (numHosts < replicas)
            DIE("Not enough backups to meet replication requirement "
                "(have %u, need %u)", numHosts, replicas);
    }
}

/**
 * Remove the segment from openSegmentList, call its destructor,
 * and free its memory.
 * This is the opposite of #openSegment.
 */
void
BackupManager::unopenSegment(OpenSegment* openSegment)
{
    erase(openSegmentList, *openSegment);
    openSegment->~OpenSegment();
    openSegmentPool.free(openSegment);
}


/**
 * Populate the host list by fetching a list of hosts from the coordinator.
 */
void
BackupManager::updateHostListFromCoordinator()
{
    if (!coordinator)
        DIE("No coordinator given, replication requirements can't be met.");
    coordinator->getBackupList(hosts);
}

} // namespace RAMCloud<|MERGE_RESOLUTION|>--- conflicted
+++ resolved
@@ -268,36 +268,22 @@
 void
 BackupManager::sync()
 {
-<<<<<<< HEAD
-    CycleCounter<Metric> _(&metrics->master.backupManagerTicks);
-    while (!isSynced()) {
-        proceedNoMetrics();
-    }
-=======
     uint64_t initTicks = metrics->master.backupManagerTicks;
     {
         CycleCounter<Metric> _(&metrics->master.backupManagerTicks);
-        if (!isSynced())
+        while (!isSynced()) {
             proceedNoMetrics();
-        while (!isSynced()) {
-            Dispatch::handleEvent();
-            proceedNoMetrics();
-        }
-    } // block ensures that _ is destroyed and counters stops
+        }
+    } // block ensures that _ is destroyed and counter stops
     serverStats.totalBackupSyncNanos += cyclesToNanoseconds(
-        metrics->master.backupManagerTicks -
-        initTicks);
+            metrics->master.backupManagerTicks - initTicks);
     serverStats.totalBackupSyncs++;
->>>>>>> e73ab562
 }
 
 /**
  * Make progress on replicating the log to backups, but don't block.
-<<<<<<< HEAD
-=======
  * This method checks for completion of outstanding backup operations and
  * starts new ones when possible.
->>>>>>> e73ab562
  */
 void
 BackupManager::proceed()
