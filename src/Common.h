/* Copyright (c) 2009-2011 Stanford University
 *
 * Permission to use, copy, modify, and distribute this software for any
 * purpose with or without fee is hereby granted, provided that the above
 * copyright notice and this permission notice appear in all copies.
 *
 * THE SOFTWARE IS PROVIDED "AS IS" AND THE AUTHOR(S) DISCLAIM ALL WARRANTIES
 * WITH REGARD TO THIS SOFTWARE INCLUDING ALL IMPLIED WARRANTIES OF
 * MERCHANTABILITY AND FITNESS. IN NO EVENT SHALL AUTHORS BE LIABLE FOR
 * ANY SPECIAL, DIRECT, INDIRECT, OR CONSEQUENTIAL DAMAGES OR ANY DAMAGES
 * WHATSOEVER RESULTING FROM LOSS OF USE, DATA OR PROFITS, WHETHER IN AN
 * ACTION OF CONTRACT, NEGLIGENCE OR OTHER TORTIOUS ACTION, ARISING OUT OF
 * OR IN CONNECTION WITH THE USE OR PERFORMANCE OF THIS SOFTWARE.
 */

/**
 * \file
 * A header file that is included everywhere.
 * TODO(ongaro): A lot of this stuff should probably move elsewhere.
 */

#ifndef RAMCLOUD_COMMON_H
#define RAMCLOUD_COMMON_H

// Unfortunately, unit tests based on gtest can't access private members
// of classes.  If the following uppercase versions of "private" and
// "protected" are used instead, it works around the problem:  when
// compiling unit test files (anything that includes TestUtil.h)
// everything becomes public.

#ifdef EXPOSE_PRIVATES
#define PRIVATE public
#define PROTECTED public
#define PUBLIC public
#else
#define PRIVATE private
#define PROTECTED protected
#define PUBLIC public
#endif

// Define nullptr for c++0x compatibility.
// This will go away if we move to g++ 4.6.
/// \cond
const                        // this is a const object...
class {
  public:
    template<class T>        // convertible to any type
    operator T*() const      // of null non-member
    { return 0; }            // pointer...

    template<class C, class T> // or any type of null
    operator T C::*() const    // member pointer...
    { return 0; }
  private:
    void operator&() const;  // whose address can't be taken NOLINT
} nullptr = {};              // and whose name is nullptr
/// \endcond

#define __STDC_LIMIT_MACROS
#include <cstdint>

#ifndef __STDC_FORMAT_MACROS
#define __STDC_FORMAT_MACROS
#endif
#include <xmmintrin.h>

#ifndef __cplusplus
#include <inttypes.h>
#include <stdio.h>
#include <stdlib.h>
#include <string.h>
#include <strings.h>
#include <assert.h>
#else
#include <cinttypes>
#include <cstdio>
#include <cstdlib>
#include <cstring>
#include <memory>
#include <cassert>
#include <string>
#include <typeinfo>
#include <vector>
#include <boost/foreach.hpp>
using std::string;
using std::pair;
using std::make_pair;
using std::vector;
#define foreach BOOST_FOREACH
#endif

// A macro to disallow the copy constructor and operator= functions
#ifndef DISALLOW_COPY_AND_ASSIGN
#define DISALLOW_COPY_AND_ASSIGN(TypeName) \
    TypeName(const TypeName&) = delete;             \
    TypeName& operator=(const TypeName&) = delete;
#endif

#include "Logging.h"
#include "Status.h"

/**
 * Allocate a new memory area.
 * This works like malloc(3), except it will crash rather than return \c NULL
 * if the system is out of memory.
 * \param[in] _l
 *      The length for the memory area (a \c size_t).
 * \return
 *      A non-\c NULL pointer to the new memory area.
 */
#define xmalloc(_l)  _xmalloc(_l, __FILE__, __LINE__, __func__)
static inline void *
_xmalloc(size_t len, const char *file, const int line, const char *func)
{
    void *p = malloc(len > 0 ? len : 1);
    if (p == NULL) {
        fprintf(stderr, "malloc(%lu) failed: %s:%d (%s)\n",
                len, file, line, func);
        exit(1);
    }

    return p;
}

/**
 * Allocate a new memory area with additional alignment requirements.
 * This works like posix_memalign(3) but returns the pointer to the allocated
 * memory area. It will crash rather if the system is out of memory or the
 * required alignment was invalid. You should free the pointer returned with
 * free() when you're done with it.
 * \param[in] _a
 *      The required alignment for the memory area, which must be a power of
 *      two and a multiple of the size of a void pointer. If you're passing 1,
 *      2, 4, or 8 here, you should probably be using xmalloc instead.
 * \param[in] _l
 *      The length for the memory area (a \c size_t).
 * \return
 *      A non-\c NULL pointer to the new memory area.
 */
#define xmemalign(_a, _l) _xmemalign(_a, _l, __FILE__, __LINE__, __func__)
static inline void *
_xmemalign(size_t alignment, size_t len,
           const char *file, const int line, const char *func)
{
    void *p;
    int r;

    // alignment must be a power of two
    if ((alignment & (alignment - 1)) != 0) {
        fprintf(stderr, "xmemalign alignment (%lu) must be "
                        "a power of two: %s:%d (%s)\n",
                alignment, file, line, func);
        exit(1);
    }

    // alignment must be a multiple of sizeof(void*)
    if (alignment % sizeof(void*) != 0) { // NOLINT
        fprintf(stderr, "xmemalign alignment (%lu) must be "
                        "a multiple of sizeof(void*): %s:%d (%s)\n",
                alignment, file, line, func);
        exit(1);
    }

    r = posix_memalign(&p, alignment, len > 0 ? len : 1);
    if (r != 0) {
        fprintf(stderr, "posix_memalign(%lu, %lu) failed: %s:%d (%s)\n",
                alignment, len, file, line, func);
        exit(1);
    }

    return p;
}

/**
 * Resize a previously allocated memory area.
 * This works like realloc(3), except it will crash rather than return \c NULL
 * if the system is out of memory.
 * \param[in] _p
 *      The pointer to the previously allocated memory area. This pointer is
 *      invalid after this function is called.
 * \param[in] _l
 *      The new length for the memory area (a \c size_t).
 * \return
 *      A non-\c NULL pointer to the new memory area.
 */
#define xrealloc(_p, _l) _xrealloc(_p, _l, __FILE__, __LINE__, __func__)
static inline void * _xrealloc(void *ptr, size_t len, const char* file,
                               const int line, const char* func) {
    void *p = realloc(ptr, len > 0 ? len : 1);
    if (p == NULL) {
        fprintf(stderr, "realloc(%lu) failed: %s:%d (%s)\n",
                len, file, line, func);
        exit(1);
    }

    return p;
}

// htons, ntohs cause warnings
#define HTONS(x) \
    static_cast<uint16_t>((((x) >> 8) & 0xff) | (((x) & 0xff) << 8))
#define NTOHS HTONS

#ifdef __cplusplus
/**
 * Return the size in bytes of a struct, except consider the size of structs
 * with no members to be 0 bytes.
 */
#define sizeof0(x)  (__is_empty(x) ? 0 : sizeof(x))
#else
#define sizeof0(x) sizeof(x)
#endif

/**
 * Useful for ignoring the results of functions that emit a warning when their
 * results are ignored. Not to discourage anyone, but if you're using this
 * macro, you're probably doing something hacky.
 */
#define IGNORE_RESULT(x) if (x) {}

/**
 * Return the number of elements in a statically allocated array.
 * Although #arrayLength() should be used where possible, this macro can appear
 * in constant expressions and that function can not.
 * \warning
 *      This will return bogus results for anything that's not an array.
 *      Prefer #arrayLength().
 */
#define unsafeArrayLength(array) (sizeof(array) / sizeof(array[0]))

#ifdef __cplusplus

/**
 * Cast a bigger int down to a smaller one.
 * Asserts that no precision is lost at runtime.
 */
template<typename Small, typename Large>
Small
downCast(const Large& large)
{
    Small small = static_cast<Small>(large);
    // The following comparison (rather than "large==small") allows
    // this method to convert between signed and unsigned values.
    assert(large-small == 0);
    return small;
}

/// Return the number of elements in a statically allocated array.
template<typename T, size_t length>
uint32_t
arrayLength(const T (&array)[length])
{
    return length;
}

__inline __attribute__((always_inline, no_instrument_function))
uint64_t _rdpmc(uint32_t counter);
uint64_t
_rdpmc(uint32_t counter)
{
    uint32_t hi, lo;
    __asm __volatile("rdpmc" : "=d" (hi), "=a" (lo) : "c" (counter));
    return ((uint64_t) lo) | (((uint64_t) hi) << 32);
}

namespace RAMCloud {
uint64_t _generateRandom();
}

/// Yield the current task to the scheduler.
static inline void
yield()
{
#if YIELD
    extern int sched_yield();
    sched_yield(); // always returns 0 on linux
#endif
}

#if TESTING
extern uint64_t mockPMCValue;
extern uint64_t mockRandomValue;
__inline __attribute__((always_inline, no_instrument_function))
uint64_t rdpmc(uint32_t counter);
uint64_t
rdpmc(uint32_t counter)
{
    if (mockPMCValue)
        return mockPMCValue;
    return _rdpmc(counter);
}
__inline __attribute__((always_inline, no_instrument_function))
uint64_t generateRandom(void);
uint64_t
generateRandom()
{
    if (mockRandomValue)
        return mockRandomValue++;
    return RAMCloud::_generateRandom();
}
class MockRandom {
    uint64_t original;
  public:
    explicit MockRandom(uint64_t value)
        : original(mockRandomValue)
    {
        mockRandomValue = value;
    }
    ~MockRandom()
    {
        mockRandomValue = original;
    }
};
#else
#define rdpmc(c) _rdpmc(c)
#define generateRandom() RAMCloud::_generateRandom()
#endif

/**
 * A fast integer power computation.
 * \param[in] base
 *      The base of use.
 * \param[in] exp
 *      The exponent, i.e. the power to take the base to.
 * \return
 *      base^exp
 */
static inline uint64_t
fastPower(uint64_t base, uint8_t exp)
{
    uint64_t result = 1;

    while (exp > 0) {
        if ((exp % 2) == 1)
            result *= base;
        base *= base;
        exp /= 2;
    }

    return result;
}

#if TESTING
#undef PRODUCTION
#else
#define PRODUCTION 1
#endif

#if TESTING
#define VIRTUAL_FOR_TESTING virtual
#else
#define VIRTUAL_FOR_TESTING
#endif

#if TESTING
#define CONST_FOR_PRODUCTION
#else
#define CONST_FOR_PRODUCTION const
#endif
#endif

namespace RAMCloud {

string format(const char* format, ...)
    __attribute__((format(printf, 1, 2)));

string& format(string& s, const char* format, ...)
    __attribute__((format(printf, 2, 3)));

/**
 * Describes the location of a line of code.
 * You can get one of these with #HERE.
 */
struct CodeLocation {
    /// Called by #HERE only.
    CodeLocation(const char* file,
                 const uint32_t line,
                 const char* function,
                 const char* prettyFunction)
        : file(file)
        , line(line)
        , function(function)
        , prettyFunction(prettyFunction)
    {}
    string str() const {
        return format("%s at %s:%d",
                      qualifiedFunction().c_str(),
                      relativeFile().c_str(),
                      line);
    }
    string relativeFile() const;
    string qualifiedFunction() const;

    /// __FILE__
    const char* file;
    /// __LINE__
    uint32_t line;
    /// __func__
    const char* function;
    /// __PRETTY_FUNCTION__
    const char* prettyFunction;
};

/**
 * Constructs a #CodeLocation describing the line from where it is used.
 */
#define HERE \
    RAMCloud::CodeLocation(__FILE__, __LINE__, __func__, __PRETTY_FUNCTION__)

string demangle(const char* name);

/**
 * The base class for all RAMCloud exceptions.
 */
struct Exception : public std::exception {
    explicit Exception(const CodeLocation& where)
        : message(""), errNo(0), where(where), whatCache() {}
    Exception(const CodeLocation& where, std::string msg)
        : message(msg), errNo(0), where(where), whatCache() {}
    Exception(const CodeLocation& where, int errNo)
        : message(""), errNo(errNo), where(where), whatCache() {
        message = strerror(errNo);
    }
    Exception(const CodeLocation& where, string msg, int errNo)
        : message(msg + ": " + strerror(errNo)), errNo(errNo), where(where),
          whatCache() {}
    Exception(const Exception& other)
        : message(other.message), errNo(other.errNo), where(other.where),
          whatCache() {}
    virtual ~Exception() throw() {}
    string str() const {
        return (demangle(typeid(*this).name()) + ": " + message +
                " thrown at " + where.str());
    }
    const char* what() const throw() {
        if (whatCache)
            return whatCache.get();
        string s(str());
        char* cStr = new char[s.length() + 1];
        whatCache.reset(const_cast<const char*>(cStr));
        memcpy(cStr, s.c_str(), s.length() + 1);
        return cStr;
    }
    string message;
    int errNo;
    CodeLocation where;
  private:
    mutable std::unique_ptr<const char[]> whatCache;
};

/**
 * A fatal error that should exit the program.
 */
struct FatalError : public Exception {
    explicit FatalError(const CodeLocation& where)
        : Exception(where) {}
    FatalError(const CodeLocation& where, std::string msg)
        : Exception(where, msg) {}
    FatalError(const CodeLocation& where, int errNo)
        : Exception(where, errNo) {}
    FatalError(const CodeLocation& where, string msg, int errNo)
        : Exception(where, msg, errNo) {}
};

void debug_dump64(const void *buf, uint64_t bytes);
class Buffer;
void debug_dump64(Buffer& buffer);
bool pinToCpu(uint32_t cpu);
uint64_t getTotalSystemMemory();

// conveniences for dealing with maps

/// Return whether a map contains a given key.
template<typename Map>
bool
contains(const Map& map, const typename Map::key_type& key)
{
    return (map.find(key) != map.end());
}

/// See #get below.
struct NoSuchKeyException : public Exception {
    explicit NoSuchKeyException(const CodeLocation& where)
        : Exception(where) {}
    NoSuchKeyException(const CodeLocation& where, std::string msg)
        : Exception(where, msg) {}
    NoSuchKeyException(const CodeLocation& where, int errNo)
        : Exception(where, errNo) {}
    NoSuchKeyException(const CodeLocation& where, string msg, int errNo)
        : Exception(where, msg, errNo) {}
};

/**
 * Return the value for a given key in a map.
 * \throw NoSuchKeyException
 *      The map does not contain the given key.
 */
template<typename Map>
typename Map::mapped_type
get(const Map& map, const typename Map::key_type& key)
{
    typename Map::const_iterator it(map.find(key));
    if (it == map.end())
        throw NoSuchKeyException(HERE);
    return it->second;
}

/**
 * Return the first element of a pair.
 *
 * Useful for projection of pair elements using functions which take a type
 * that models UnaryFunction.
 */
template <typename T, typename _>
T first(pair<T, _> p)
{
    return p.first;
}

/**
 * Return the second element of a pair.
 *
 * Useful for projection of pair elements using functions which take a type
 * that models UnaryFunction.
 */
template <typename T, typename _>
T second(pair<_, T> p)
{
    return p.second;
}

/**
 * Return the offset of a field in a structure. This is identical to the
 * "offsetof" macro except that it uses 100 as the base address instead of
 * 0 (g++ refuses to compile with a 0 base address).
 */

#define OFFSET_OF(type, field) (reinterpret_cast<size_t> \
        (reinterpret_cast<char*>(&(reinterpret_cast<type*>(100)->field))) \
        - 100)

/**
 * The length of a cache line in bytes (or upper-bound estimate). Used to
 * insert padding into structures in order to ensure that some fields are
 * on different cache lines than others.
 */
#define CACHE_LINE_SIZE 64

/**
 * Prefetch the cache lines containing [object, object + numBytes) into the
 * processor's caches.
 * The best docs for this are in the Intel instruction set reference under
 * PREFETCHh.
 * \param object
 *      The start of the region of memory to prefetch.
 * \param numBytes
 *      The size of the region of memory to prefetch.
 */
static inline void
prefetch(const void* object, uint64_t numBytes)
{
    uint64_t offset = reinterpret_cast<uint64_t>(object) & 0x3fUL;
    const char* p = reinterpret_cast<const char*>(object) - offset;
    for (uint64_t i = 0; i < offset + numBytes; i += 64)
        _mm_prefetch(p + i, _MM_HINT_T0);
}

/**
 * Prefetch the cache lines containing the given object into the
 * processor's caches.
 * The best docs for this are in the Intel instruction set reference under
 * PREFETCHh.
 * \param object
 *      A pointer to the object in memory to prefetch.
 */
template<typename T>
static inline void
prefetch(const T* object)
{
    prefetch(object, sizeof(*object));
}

<<<<<<< HEAD
/**
 * Return true if the unsigned number provided is a power of two, else
 * false.
 */
static inline bool
isPowerOfTwo(uint64_t number)
{
    return (number > 0 && (number & (number - 1)) == 0);
}
=======
void pinAllMemory();
>>>>>>> eb556657

} // end RAMCloud
#endif // RAMCLOUD_COMMON_H<|MERGE_RESOLUTION|>--- conflicted
+++ resolved
@@ -580,7 +580,6 @@
     prefetch(object, sizeof(*object));
 }
 
-<<<<<<< HEAD
 /**
  * Return true if the unsigned number provided is a power of two, else
  * false.
@@ -590,9 +589,8 @@
 {
     return (number > 0 && (number & (number - 1)) == 0);
 }
-=======
+
 void pinAllMemory();
->>>>>>> eb556657
 
 } // end RAMCloud
 #endif // RAMCLOUD_COMMON_H