--- conflicted
+++ resolved
@@ -58,13 +58,8 @@
           segmentManager(&context, &serverConfig, serverId,
                          allocator, replicaManager),
           entryHandlers(),
-<<<<<<< HEAD
           l(&context, &serverConfig, &entryHandlers,
             &segmentManager, &replicaManager),
-=======
-          l(&context, &serverConfig, entryHandlers,
-            segmentManager, replicaManager),
->>>>>>> 79fb859b
           data()
     {
     }
