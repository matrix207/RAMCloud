/* Copyright (c) 2009 Stanford University
 *
 * Permission to use, copy, modify, and distribute this software for any
 * purpose with or without fee is hereby granted, provided that the above
 * copyright notice and this permission notice appear in all copies.
 *
 * THE SOFTWARE IS PROVIDED "AS IS" AND THE AUTHOR(S) DISCLAIM ALL WARRANTIES
 * WITH REGARD TO THIS SOFTWARE INCLUDING ALL IMPLIED WARRANTIES OF
 * MERCHANTABILITY AND FITNESS. IN NO EVENT SHALL AUTHORS BE LIABLE FOR
 * ANY SPECIAL, DIRECT, INDIRECT, OR CONSEQUENTIAL DAMAGES OR ANY DAMAGES
 * WHATSOEVER RESULTING FROM LOSS OF USE, DATA OR PROFITS, WHETHER IN AN
 * ACTION OF CONTRACT, NEGLIGENCE OR OTHER TORTIOUS ACTION, ARISING OUT OF
 * OR IN CONNECTION WITH THE USE OR PERFORMANCE OF THIS SOFTWARE.
 */

#ifndef RAMCLOUD_CONFIG_H
#define RAMCLOUD_CONFIG_H

<<<<<<< HEAD
#define PERF_COUNTERS 1
=======
#define TESTING 1
>>>>>>> 422d1366

#define SVRADDR "127.0.0.1"
#define SVRPORT  11111

#define CLNTADDR "127.0.0.1"
#define CLNTPORT 22222

#define BACKSVRADDR "127.0.0.1"
#define BACKSVRPORT  33333

#define BACKCLNTADDR "127.0.0.1"
#define BACKCLNTPORT  44444

#define MAX_RPC_LEN 2048

#define RC_NUM_TABLES 256

// 32 KB is the maximum we can recover over UDP
#define SEGMENT_SIZE (1 << 15)
#define SEGMENT_COUNT 64

#define BACKUP_LOG_PATH "backup.log"
#define BACKUP_LOG_FLAGS 0

// number of cachelines allocated for the hashtable
#define HASH_NLINES 16384

#define BACKUP false

// define only one of: {USERSPACE_NET, UDP_NET, TCP_NET}
#define UDP_NET 1

// Allow a single client object to be shared safely among multiple processes.
// See RAM-39.
#define RC_CLIENT_SHARED 0

#endif<|MERGE_RESOLUTION|>--- conflicted
+++ resolved
@@ -16,11 +16,8 @@
 #ifndef RAMCLOUD_CONFIG_H
 #define RAMCLOUD_CONFIG_H
 
-<<<<<<< HEAD
+#define TESTING 1
 #define PERF_COUNTERS 1
-=======
-#define TESTING 1
->>>>>>> 422d1366
 
 #define SVRADDR "127.0.0.1"
 #define SVRPORT  11111
