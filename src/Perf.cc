/* Copyright (c) 2011 Stanford University
 * Copyright (c) 2011 Facebook
 *
 * Permission to use, copy, modify, and distribute this software for any
 * purpose with or without fee is hereby granted, provided that the above
 * copyright notice and this permission notice appear in all copies.
 *
 * THE SOFTWARE IS PROVIDED "AS IS" AND THE AUTHOR(S) DISCLAIM ALL WARRANTIES
 * WITH REGARD TO THIS SOFTWARE INCLUDING ALL IMPLIED WARRANTIES OF
 * MERCHANTABILITY AND FITNESS. IN NO EVENT SHALL AUTHORS BE LIABLE FOR
 * ANY SPECIAL, DIRECT, INDIRECT, OR CONSEQUENTIAL DAMAGES OR ANY DAMAGES
 * WHATSOEVER RESULTING FROM LOSS OF USE, DATA OR PROFITS, WHETHER IN AN
 * ACTION OF CONTRACT, NEGLIGENCE OR OTHER TORTIOUS ACTION, ARISING OUT OF
 * OR IN CONNECTION WITH THE USE OR PERFORMANCE OF THIS SOFTWARE.
 */

// This program contains a collection of low-level performance measurements
// for RAMCloud, which can be run either individually or altogether.  These
// tests measure performance in a single stand-alone process, not in a cluster
// with multiple servers.  Invoke the program like this:
//
//     Perf test1 test2 ...
//
// test1 and test2 are the names of individual performance measurements to
// run.  If no test names are provided then all of the performance tests
// are run.
//
// To add a new test:
// * Write a function that implements the test.  Use existing test functions
//   as a guideline, and be sure to generate output in the same form as
//   other tests.
// * Create a new entry for the test in the #tests table.

#include <cstdatomic>
#include <vector>

#include "Common.h"
#include "AtomicInt.h"
#include "Cycles.h"
#include "Dispatch.h"
#include "Fence.h"
#include "Memory.h"
#include "Object.h"
#include "ObjectPool.h"
#include "Segment.h"
#include "SegmentIterator.h"
#include "SpinLock.h"
#include "ClientException.h"
#include "PerfHelper.h"

using namespace RAMCloud;

/**
 * Ask the operating system to pin the current thread to a given CPU.
 *
 * \param cpu
 *      Indicates the desired CPU and hyperthread; low order 2 bits
 *      specify CPU, next bit specifies hyperthread.
 */
void bindThreadToCpu(int cpu)
{
    cpu_set_t set;
    CPU_ZERO(&set);
    CPU_SET(cpu, &set);
    sched_setaffinity((pid_t)syscall(SYS_gettid), sizeof(set), &set);
}

//----------------------------------------------------------------------
// Test functions start here
//----------------------------------------------------------------------

// Measure the cost of AtomicInt::compareExchange.
double atomicIntCmpX()
{
    int count = 1000000;
    AtomicInt value(11);
    int test = 11;
    uint64_t start = Cycles::rdtsc();
    for (int i = 0; i < count; i++) {
         value.compareExchange(test, test+2);
         test += 2;
    }
    uint64_t stop = Cycles::rdtsc();
    // printf("Final value: %d\n", value.load());
    return Cycles::toSeconds(stop - start)/count;
}
// Measure the cost of AtomicInt::inc.
double atomicIntInc()
{
    int count = 1000000;
    AtomicInt value(11);
    uint64_t start = Cycles::rdtsc();
    for (int i = 0; i < count; i++) {
         value.inc();
    }
    uint64_t stop = Cycles::rdtsc();
    // printf("Final value: %d\n", value.load());
    return Cycles::toSeconds(stop - start)/count;
}

// Measure the cost of reading an AtomicInt.
double atomicIntLoad()
{
    int count = 1000000;
    AtomicInt value(11);
    int total = 0;
    uint64_t start = Cycles::rdtsc();
    for (int i = 0; i < count; i++) {
         total += value.load();
    }
    uint64_t stop = Cycles::rdtsc();
    // printf("Total: %d\n", total);
    return Cycles::toSeconds(stop - start)/count;
}

// Measure the cost of AtomicInt::exchange.
double atomicIntXchg()
{
    int count = 1000000;
    AtomicInt value(11);
    int total = 0;
    uint64_t start = Cycles::rdtsc();
    for (int i = 0; i < count; i++) {
         total += value.exchange(i);
    }
    uint64_t stop = Cycles::rdtsc();
    // printf("Total: %d\n", total);
    return Cycles::toSeconds(stop - start)/count;
}

// Measure the cost of storing a new value in a AtomicInt.
double atomicIntStore()
{
    int count = 1000000;
    AtomicInt value(11);
    uint64_t start = Cycles::rdtsc();
    for (int i = 0; i < count; i++) {
        value.store(88);
    }
    uint64_t stop = Cycles::rdtsc();
    return Cycles::toSeconds(stop - start)/count;
}

// Measure the cost of acquiring and releasing a boost mutex in the
// fast case where the mutex is free.
double bMutexNoBlock()
{
    int count = 1000000;
    boost::mutex m;
    uint64_t start = Cycles::rdtsc();
    for (int i = 0; i < count; i++) {
        m.lock();
        m.unlock();
    }
    uint64_t stop = Cycles::rdtsc();
    return Cycles::toSeconds(stop - start)/count;
}

// Measure the cost of the exchange method on a C++ atomic_int.
double cppAtomicExchange()
{
    int count = 100000;
    std::atomic_int value(11);
    int other = 22;
    uint64_t start = Cycles::rdtsc();
    for (int i = 0; i < count; i++) {
         other = value.exchange(other);
    }
    uint64_t stop = Cycles::rdtsc();
    return Cycles::toSeconds(stop - start)/count;
}

// Measure the cost of the load method on a C++ atomic_int (seems to have
// 2 mfence operations!).
double cppAtomicLoad()
{
    int count = 100000;
    std::atomic_int value(11);
    int total = 0;
    uint64_t start = Cycles::rdtsc();
    for (int i = 0; i < count; i++) {
        total += value.load();
    }
    uint64_t stop = Cycles::rdtsc();
    // printf("Total: %d\n", total);
    return Cycles::toSeconds(stop - start)/count;
}

// Measure the minimum cost of Dispatch::poll, when there are no
// Pollers and no Timers.
double dispatchPoll()
{
    int count = 1000000;
    Dispatch dispatch(false);
    uint64_t start = Cycles::rdtsc();
    for (int i = 0; i < count; i++) {
        dispatch.poll();
    }
    uint64_t stop = Cycles::rdtsc();
    return Cycles::toSeconds(stop - start)/count;
}

// Measure the cost of calling a non-inlined function.
double functionCall()
{
    int count = 1000000;
    uint64_t x = 0;
    uint64_t start = Cycles::rdtsc();
    for (int i = 0; i < count; i++) {
        x = PerfHelper::plusOne(x);
    }
    uint64_t stop = Cycles::rdtsc();
    return Cycles::toSeconds(stop - start)/count;
}

// Measure the cost of calling ThreadId::get.
double getThreadId()
{
    int count = 1000000;
    int64_t result = 0;
    uint64_t start = Cycles::rdtsc();
    for (int i = 0; i < count; i++) {
        result += ThreadId::get();
    }
    uint64_t stop = Cycles::rdtsc();
    // printf("Result: %d\n", downCast<int>(result));
    return Cycles::toSeconds(stop - start)/count;
}

// Object for the next test.
class TestObject {
  public:
    TestObject(uint64_t key1, uint64_t key2)
        : _key1(key1), _key2(key2)
    {
    }
    uint64_t key1() { return _key1; }
    uint64_t key2() { return _key2; }
    uint64_t _key1;
    uint64_t _key2;
} __attribute__((aligned(64)));

// Measure hash table lookup performance. Prefetching can
// be enabled to measure its effect. This test is a lot
// slower than the others (takes several seconds) due to the
// set up cost, but we really need a large hash table to
// avoid caching.
template<int prefetchBucketAhead = 0, int prefetchReferentAhead = 0>
double hashTableLookup()
{
    uint64_t numBuckets = 16777216;       // 16M * 64 = 1GB
    int numLookups = 1000000;
    HashTable<TestObject*> hashTable(numBuckets);

    // fill with some objects to look up (enough to blow caches)
    for (int i = 0; i < numLookups; i++)
        hashTable.replace(new TestObject(0, i));

    PerfHelper::flushCache();

    // now look up the objects again
    uint64_t start = Cycles::rdtsc();
    for (int i = 0; i < numLookups; i++) {
        if (prefetchBucketAhead) {
            if (i + prefetchBucketAhead < numLookups)
                hashTable.prefetchBucket(0, i + prefetchBucketAhead);
        }
        if (prefetchReferentAhead) {
            if (i + prefetchReferentAhead < numLookups)
                hashTable.prefetchReferent(0, i + prefetchReferentAhead);
        }

        hashTable.lookup(0, i);
    }
    uint64_t stop = Cycles::rdtsc();

    // clean up
    for (int i = 0; i < numLookups; i++)
        delete hashTable.lookup(0, i);

    return Cycles::toSeconds((stop - start) / numLookups);
}

// Measure the cost of an lfence instruction.
double lfence()
{
    int count = 1000000;
    Dispatch dispatch(false);
    uint64_t start = Cycles::rdtsc();
    for (int i = 0; i < count; i++) {
        Fence::lfence();
    }
    uint64_t stop = Cycles::rdtsc();
    return Cycles::toSeconds(stop - start)/count;
}

// Measure the cost of creating and deleting a Dispatch::Lock from within
// the dispatch thread.
double lockInDispThrd()
{
    int count = 1000000;
    Dispatch dispatch(false);
    uint64_t start = Cycles::rdtsc();
    for (int i = 0; i < count; i++) {
        Dispatch::Lock lock(&dispatch);
    }
    uint64_t stop = Cycles::rdtsc();
    return Cycles::toSeconds(stop - start)/count;
}

// Measure the cost of creating and deleting a Dispatch::Lock from a thread
// other than the dispatch thread (best case: the dispatch thread has no
// pollers).
void dispatchThread(Dispatch **d, volatile int* flag)
{
    bindThreadToCpu(2);
    Dispatch dispatch(false);
    *d = &dispatch;
    dispatch.poll();
    *flag = 1;
    while (*flag == 1)
        dispatch.poll();
}

double lockNonDispThrd()
{
    int count = 100000;
    volatile int flag = 0;

    // Start a new thread and wait for it to create a dispatcher.
    Dispatch* dispatch;
    boost::thread thread(dispatchThread, &dispatch, &flag);
    while (flag == 0) {
        usleep(100);
    }

    uint64_t start = Cycles::rdtsc();
    for (int i = 0; i < count; i++) {
        Dispatch::Lock lock(dispatch);
    }
    uint64_t stop = Cycles::rdtsc();
    flag = 0;
    thread.join();
    return Cycles::toSeconds(stop - start)/count;
}

// Starting with a new ObjectPool, measure the cost of Object
// allocations. The pool may optionally be primed first to
// measure the best-case performance.
template <typename T, bool primeFirst>
double objectPoolAlloc()
{
    int count = 100000;
    T* toDestroy[count];
    ObjectPool<T> pool;

    if (primeFirst) {
        for (int i = 0; i < count; i++) {
            toDestroy[i] = pool.construct();
        }
        for (int i = 0; i < count; i++) {
            pool.destroy(toDestroy[i]);
        }
    }

    uint64_t start = Cycles::rdtsc();
    for (int i = 0; i < count; i++) {
        toDestroy[i] = pool.construct();
    }
    uint64_t stop = Cycles::rdtsc();

    // clean up
    for (int i = 0; i < count; i++) {
        pool.destroy(toDestroy[i]);
    }

    return Cycles::toSeconds(stop - start)/count;
}

// Measure the cost of the Cylcles::toNanoseconds method.
double perfCyclesToNanoseconds()
{
    int count = 1000000;
    std::atomic_int value(11);
    uint64_t total = 0;
    uint64_t cycles = 994261;
    uint64_t start = Cycles::rdtsc();
    for (int i = 0; i < count; i++) {
        total += Cycles::toNanoseconds(cycles);
    }
    uint64_t stop = Cycles::rdtsc();
    // printf("Result: %lu\n", total/count);
    return Cycles::toSeconds(stop - start)/count;
}

// Measure the cost of the Cycles::toSeconds method.
double perfCyclesToSeconds()
{
    int count = 1000000;
    std::atomic_int value(11);
    double total = 0;
    uint64_t cycles = 994261;
    uint64_t start = Cycles::rdtsc();
    for (int i = 0; i < count; i++) {
        total += Cycles::toSeconds(cycles);
    }
    uint64_t stop = Cycles::rdtsc();
    // printf("Result: %.4f\n", total/count);
    return Cycles::toSeconds(stop - start)/count;
}

<<<<<<< HEAD
// Measure the cost of reading the fine-grain cycle counter.
double rdtscTest()
{
    int count = 1000000;
    uint64_t start = Cycles::rdtsc();
    uint64_t total = 0;
    for (int i = 0; i < count; i++) {
        total += Cycles::rdtsc();
    }
    uint64_t stop = Cycles::rdtsc();
    return Cycles::toSeconds(stop - start)/count;
=======
// Measure the cost of the prefetch instruction.
double prefetch()
{
    uint64_t totalTicks = 0;
    int count = 10;
    char buf[16 * 64];

    for (int i = 0; i < count; i++) {
        PerfHelper::flushCache();
        CycleCounter<uint64_t> ticks(&totalTicks);
        prefetch(&buf[576], 64);
        prefetch(&buf[0],   64);
        prefetch(&buf[512], 64);
        prefetch(&buf[960], 64);
        prefetch(&buf[640], 64);
        prefetch(&buf[896], 64);
        prefetch(&buf[256], 64);
        prefetch(&buf[704], 64);
        prefetch(&buf[320], 64);
        prefetch(&buf[384], 64);
        prefetch(&buf[128], 64);
        prefetch(&buf[448], 64);
        prefetch(&buf[768], 64);
        prefetch(&buf[832], 64);
        prefetch(&buf[64],  64);
        prefetch(&buf[192], 64);
    }

    return Cycles::toSeconds(totalTicks) / count / 16;
>>>>>>> b1792fb0
}

// Measure the cost of an sfence instruction.
double sfence()
{
    int count = 1000000;
    uint64_t start = Cycles::rdtsc();
    for (int i = 0; i < count; i++) {
        Fence::sfence();
    }
    uint64_t stop = Cycles::rdtsc();
    return Cycles::toSeconds(stop - start)/count;
}

// Sorting functor for #segmentEntrySort.
struct SegmentEntryLessThan {
  public:
    bool
    operator()(const std::pair<SegmentEntryHandle, uint32_t> a,
               const std::pair<SegmentEntryHandle, uint32_t> b)
    {
        return a.second < b.second;
    }
};

// Measure the time it takes to walk a Segment full of small objects,
// populate a vector with their entries, and sort it by age.
double segmentEntrySort()
{
    void *block = Memory::xmemalign(HERE, Segment::SEGMENT_SIZE,
                                    Segment::SEGMENT_SIZE);
    Segment s(0, 0, block, Segment::SEGMENT_SIZE, NULL);
    const int avgObjectSize = 100;

    DECLARE_OBJECT(obj, 2 * avgObjectSize);
    vector<std::pair<SegmentEntryHandle, uint32_t>> entries;

    int count;
    for (count = 0; ; count++) {
        obj->timestamp = static_cast<uint32_t>(generateRandom());
        uint32_t size = obj->timestamp % (2 * avgObjectSize);
        if (s.append(LOG_ENTRY_TYPE_OBJ, obj, obj->objectLength(size)) == NULL)
            break;
    }

    // doesn't appear to help
    entries.reserve(count);

    uint64_t start = Cycles::rdtsc();

    // appears to take about 1/8th the time
    for (SegmentIterator i(&s); !i.isDone(); i.next()) {
        if (i.getType() == LOG_ENTRY_TYPE_OBJ)
            entries.push_back(std::pair<SegmentEntryHandle, uint32_t>(
                i.getHandle(), i.getHandle()->userData<Object>()->timestamp));
    }

    // the rest is, unsurprisingly, here
    std::sort(entries.begin(), entries.end(), SegmentEntryLessThan());

    uint64_t stop = Cycles::rdtsc();

    free(block);

    return Cycles::toSeconds(stop - start);
}

<<<<<<< HEAD
// Measure the cost of starting and stopping a Dispatch::Timer.
double startStopTimer()
{
    int count = 1000000;
    Dispatch dispatch(false);
    Dispatch::Timer timer(dispatch);
    uint64_t start = Cycles::rdtsc();
    for (int i = 0; i < count; i++) {
        timer.start(12345U);
        timer.stop();
    }
    uint64_t stop = Cycles::rdtsc();
    return Cycles::toSeconds(stop - start)/count;
=======
// Measure the time it takes to iterate over the entries in
// a single Segment.
template<uint32_t minObjectBytes, uint32_t maxObjectBytes>
double segmentIterator()
{
    uint64_t numObjects = 0;
    uint64_t nextObjId = 0;
    Segment *segment;

    // build a segment
    void *p = Memory::xmemalign(HERE,
        Segment::SEGMENT_SIZE, Segment::SEGMENT_SIZE);
    segment = new Segment(0, 0, p, Segment::SEGMENT_SIZE, NULL);
    while (1) {
        uint32_t size = minObjectBytes;
        if (minObjectBytes != maxObjectBytes) {
            uint64_t rnd = generateRandom();
            size += downCast<uint32_t>(rnd % (maxObjectBytes - minObjectBytes));
        }
        DECLARE_OBJECT(o, size);
        o->id.objectId = nextObjId++;
        o->id.tableId = 0;
        o->version = 0;
        const void *so = segment->append(LOG_ENTRY_TYPE_OBJ,
                                         o,
                                         o->objectLength(size));
        if (so == NULL)
            break;
        numObjects++;
    }
    segment->close();

    // scan through the segment
    uint64_t totalBytes = 0;
    uint64_t totalObjects = 0;
    CycleCounter<uint64_t> counter;
    SegmentIterator si(segment);
    while (!si.isDone()) {
        totalBytes += si.getLength();
        totalObjects++;
        si.next();
    }
    double time = Cycles::toSeconds(counter.stop());

    // clean up
    free(const_cast<void *>(segment->getBaseAddress()));
    delete segment;

    return time;
>>>>>>> b1792fb0
}

// Measure the cost of acquiring and releasing a SpinLock (assuming the
// lock is initially free).
double spinLock()
{
    int count = 1000000;
    SpinLock lock;
    uint64_t start = Cycles::rdtsc();
    for (int i = 0; i < count; i++) {
        lock.lock();
        lock.unlock();
    }
    uint64_t stop = Cycles::rdtsc();
    return Cycles::toSeconds(stop - start)/count;
}

// Measure the cost of throwing and catching an int. This uses an integer as
// the value thrown, which is presumably as fast as possible.
double throwInt()
{
    int count = 10000;
    uint64_t start = Cycles::rdtsc();
    for (int i = 0; i < count; i++) {
        try {
            throw 0;
        } catch (int) { // NOLINT
            // pass
        }
    }
    uint64_t stop = Cycles::rdtsc();
    return Cycles::toSeconds(stop - start)/count;
}

// Measure the cost of throwing and catching an int from a function call.
double throwIntNL()
{
    int count = 10000;
    uint64_t start = Cycles::rdtsc();
    for (int i = 0; i < count; i++) {
        try {
            PerfHelper::throwInt();
        } catch (int) { // NOLINT
            // pass
        }
    }
    uint64_t stop = Cycles::rdtsc();
    return Cycles::toSeconds(stop - start)/count;
}

// Measure the cost of throwing and catching an Exception. This uses an actual
// exception as the value thrown, which may be slower than throwInt.
double throwException()
{
    int count = 10000;
    uint64_t start = Cycles::rdtsc();
    for (int i = 0; i < count; i++) {
        try {
            throw ObjectDoesntExistException(HERE);
        } catch (const ObjectDoesntExistException&) {
            // pass
        }
    }
    uint64_t stop = Cycles::rdtsc();
    return Cycles::toSeconds(stop - start)/count;
}

// Measure the cost of throwing and catching an Exception from a function call.
double throwExceptionNL()
{
    int count = 10000;
    uint64_t start = Cycles::rdtsc();
    for (int i = 0; i < count; i++) {
        try {
            PerfHelper::throwObjectDoesntExistException();
        } catch (const ObjectDoesntExistException&) {
            // pass
        }
    }
    uint64_t stop = Cycles::rdtsc();
    return Cycles::toSeconds(stop - start)/count;
}

// Measure the cost of throwing and catching an Exception using
// ClientException::throwException.
double throwSwitch()
{
    int count = 10000;
    uint64_t start = Cycles::rdtsc();
    for (int i = 0; i < count; i++) {
        try {
            ClientException::throwException(HERE, STATUS_OBJECT_DOESNT_EXIST);
        } catch (const ObjectDoesntExistException&) {
            // pass
        }
    }
    uint64_t stop = Cycles::rdtsc();
    return Cycles::toSeconds(stop - start)/count;
}

// Measure the cost of pushing a new element on a std::vector, copying
// from the end to an internal element, and popping the end element.
double vectorPushPop()
{
    int count = 100000;
    std::vector<int> vector;
    vector.push_back(1);
    vector.push_back(2);
    vector.push_back(3);
    uint64_t start = Cycles::rdtsc();
    for (int i = 0; i < count; i++) {
        vector.push_back(i);
        vector.push_back(i+1);
        vector.push_back(i+2);
        vector[2] = vector.back();
        vector.pop_back();
        vector[0] = vector.back();
        vector.pop_back();
        vector[1] = vector.back();
        vector.pop_back();
    }
    uint64_t stop = Cycles::rdtsc();
    return Cycles::toSeconds(stop - start)/(count*3);
}

// The following struct and table define each performance test in terms of
// a string name and a function that implements the test.
struct TestInfo {
    const char* name;             // Name of the performance test; this is
                                  // what gets typed on the command line to
                                  // run the test.
    double (*func)();             // Function that implements the test;
                                  // returns the time (in seconds) for each
                                  // iteration of that test.
    const char *description;      // Short description of this test (not more
                                  // than about 40 characters, so the entire
                                  // test output fits on a single line).
};
TestInfo tests[] = {
    {"atomicIntCmpX", atomicIntCmpX,
     "AtomicInt::compareExchange"},
    {"atomicIntInc", atomicIntInc,
     "AtomicInt::inc"},
    {"atomicIntLoad", atomicIntLoad,
     "AtomicInt::load"},
    {"atomicIntStore", atomicIntStore,
     "AtomicInt::store"},
    {"atomicIntXchg", atomicIntXchg,
     "AtomicInt::exchange"},
    {"bMutexNoBlock", bMutexNoBlock,
     "Boost mutex lock/unlock (no blocking)"},
    {"cppAtomicExchg", cppAtomicExchange,
     "Exchange method on a C++ atomic_int"},
    {"cppAtomicLoad", cppAtomicLoad,
     "Read a C++ atomic_int"},
    {"cyclesToSeconds", perfCyclesToSeconds,
     "Convert a rdtsc result to (double) seconds"},
    {"cyclesToNanos", perfCyclesToNanoseconds,
     "Convert a rdtsc result to (uint64_t) nanoseconds"},
    {"dispatchPoll", dispatchPoll,
     "Dispatch::poll (no timers or pollers)"},
    {"functionCall", functionCall,
     "Call a function that has not been inlined"},
    {"getThreadId", getThreadId,
     "Retrieve thread id via ThreadId::get"},
    {"hashTableLookup", hashTableLookup,
     "Key lookup in a 1GB HashTable"},
    {"hashTableLookupPf", hashTableLookup<20, 10>,
     "Key lookup in a 1GB HashTable with prefetching"},
    {"lfence", lfence,
     "Lfence instruction"},
    {"lockInDispThrd", lockInDispThrd,
     "Acquire/release Dispatch::Lock (in dispatch thread)"},
    {"lockNonDispThrd", lockNonDispThrd,
     "Acquire/release Dispatch::Lock (non-dispatch thread)"},
    {"objectPoolAlloc", objectPoolAlloc<int, false>,
     "Cost of new allocations from an ObjectPool (no destroys)"},
    {"objectPoolRealloc", objectPoolAlloc<int, true>,
     "Cost of ObjectPool allocation after destroying an object"},
<<<<<<< HEAD
    {"rdtsc", rdtscTest,
     "Read the fine-grain cycle counter"},
=======
    {"prefetch", prefetch,
     "Prefetch instruction"},
>>>>>>> b1792fb0
    {"segmentEntrySort", segmentEntrySort,
     "Sort a Segment full of avg. 100-byte Objects by age"},
    {"segmentIterator", segmentIterator<50, 150>,
     "Iterate a Segment full of avg. 100-byte Objects"},
    {"sfence", sfence,
     "Sfence instruction"},
    {"spinLock", spinLock,
     "Acquire/release SpinLock"},
    {"startStopTimer", startStopTimer,
     "Start and stop a Dispatch::Timer"},
    {"throwInt", throwInt,
     "Throw an int"},
    {"throwIntNL", throwIntNL,
     "Throw an int in a function call"},
    {"throwException", throwException,
     "Throw an Exception"},
    {"throwExceptionNL", throwExceptionNL,
     "Throw an Exception in a function call"},
    {"throwSwitch", throwSwitch,
     "Throw an Exception using ClientException::throwException"},
    {"vectorPushPop", vectorPushPop,
     "Push and pop a std::vector"},
};

/**
 * Runs a particular test and prints a one-line result message.
 *
 * \param info
 *      Describes the test to run.
 */
void runTest(TestInfo& info)
{
    double secs = info.func();
    int width = printf("%-18s ", info.name);
    if (secs < 1.0e-06) {
        width += printf("%8.2fns", 1e09*secs);
    } else if (secs < 1.0e-03) {
        width += printf("%8.2fus", 1e06*secs);
    } else if (secs < 1.0) {
        width += printf("%8.2fms", 1e03*secs);
    } else {
        width += printf("%8.2fs", secs);
    }
    printf("%*s %s\n", 26-width, "", info.description);
}

int
main(int argc, char *argv[])
{
    bindThreadToCpu(3);
    if (argc == 1) {
        // No test names specified; run all tests.
        foreach (TestInfo& info, tests) {
            runTest(info);
        }
    } else {
        // Run only the tests that were specified on the command line.
        for (int i = 1; i < argc; i++) {
            bool foundTest = false;
            foreach (TestInfo& info, tests) {
                if (strcmp(argv[i], info.name) == 0) {
                    foundTest = true;
                    runTest(info);
                    break;
                }
            }
            if (!foundTest) {
                int width = printf("%-18s ??", argv[i]);
                printf("%*s No such test\n", 26-width, "");
            }
        }
    }
}<|MERGE_RESOLUTION|>--- conflicted
+++ resolved
@@ -409,19 +409,6 @@
     return Cycles::toSeconds(stop - start)/count;
 }
 
-<<<<<<< HEAD
-// Measure the cost of reading the fine-grain cycle counter.
-double rdtscTest()
-{
-    int count = 1000000;
-    uint64_t start = Cycles::rdtsc();
-    uint64_t total = 0;
-    for (int i = 0; i < count; i++) {
-        total += Cycles::rdtsc();
-    }
-    uint64_t stop = Cycles::rdtsc();
-    return Cycles::toSeconds(stop - start)/count;
-=======
 // Measure the cost of the prefetch instruction.
 double prefetch()
 {
@@ -449,9 +436,20 @@
         prefetch(&buf[64],  64);
         prefetch(&buf[192], 64);
     }
-
     return Cycles::toSeconds(totalTicks) / count / 16;
->>>>>>> b1792fb0
+}
+
+// Measure the cost of reading the fine-grain cycle counter.
+double rdtscTest()
+{
+    int count = 1000000;
+    uint64_t start = Cycles::rdtsc();
+    uint64_t total = 0;
+    for (int i = 0; i < count; i++) {
+        total += Cycles::rdtsc();
+    }
+    uint64_t stop = Cycles::rdtsc();
+    return Cycles::toSeconds(stop - start)/count;
 }
 
 // Measure the cost of an sfence instruction.
@@ -519,21 +517,6 @@
     return Cycles::toSeconds(stop - start);
 }
 
-<<<<<<< HEAD
-// Measure the cost of starting and stopping a Dispatch::Timer.
-double startStopTimer()
-{
-    int count = 1000000;
-    Dispatch dispatch(false);
-    Dispatch::Timer timer(dispatch);
-    uint64_t start = Cycles::rdtsc();
-    for (int i = 0; i < count; i++) {
-        timer.start(12345U);
-        timer.stop();
-    }
-    uint64_t stop = Cycles::rdtsc();
-    return Cycles::toSeconds(stop - start)/count;
-=======
 // Measure the time it takes to iterate over the entries in
 // a single Segment.
 template<uint32_t minObjectBytes, uint32_t maxObjectBytes>
@@ -583,7 +566,6 @@
     delete segment;
 
     return time;
->>>>>>> b1792fb0
 }
 
 // Measure the cost of acquiring and releasing a SpinLock (assuming the
@@ -596,6 +578,21 @@
     for (int i = 0; i < count; i++) {
         lock.lock();
         lock.unlock();
+    }
+    uint64_t stop = Cycles::rdtsc();
+    return Cycles::toSeconds(stop - start)/count;
+}
+
+// Measure the cost of starting and stopping a Dispatch::Timer.
+double startStopTimer()
+{
+    int count = 1000000;
+    Dispatch dispatch(false);
+    Dispatch::Timer timer(dispatch);
+    uint64_t start = Cycles::rdtsc();
+    for (int i = 0; i < count; i++) {
+        timer.start(12345U);
+        timer.stop();
     }
     uint64_t stop = Cycles::rdtsc();
     return Cycles::toSeconds(stop - start)/count;
@@ -763,13 +760,10 @@
      "Cost of new allocations from an ObjectPool (no destroys)"},
     {"objectPoolRealloc", objectPoolAlloc<int, true>,
      "Cost of ObjectPool allocation after destroying an object"},
-<<<<<<< HEAD
+    {"prefetch", prefetch,
+     "Prefetch instruction"},
     {"rdtsc", rdtscTest,
      "Read the fine-grain cycle counter"},
-=======
-    {"prefetch", prefetch,
-     "Prefetch instruction"},
->>>>>>> b1792fb0
     {"segmentEntrySort", segmentEntrySort,
      "Sort a Segment full of avg. 100-byte Objects by age"},
     {"segmentIterator", segmentIterator<50, 150>,
