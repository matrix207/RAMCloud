/* Copyright (c) 2009-2010 Stanford University
 *
 * Permission to use, copy, modify, and distribute this software for any
 * purpose with or without fee is hereby granted, provided that the above
 * copyright notice and this permission notice appear in all copies.
 *
 * THE SOFTWARE IS PROVIDED "AS IS" AND THE AUTHOR(S) DISCLAIM ALL WARRANTIES
 * WITH REGARD TO THIS SOFTWARE INCLUDING ALL IMPLIED WARRANTIES OF
 * MERCHANTABILITY AND FITNESS. IN NO EVENT SHALL AUTHORS BE LIABLE FOR
 * ANY SPECIAL, DIRECT, INDIRECT, OR CONSEQUENTIAL DAMAGES OR ANY DAMAGES
 * WHATSOEVER RESULTING FROM LOSS OF USE, DATA OR PROFITS, WHETHER IN AN
 * ACTION OF CONTRACT, NEGLIGENCE OR OTHER TORTIOUS ACTION, ARISING OUT OF
 * OR IN CONNECTION WITH THE USE OR PERFORMANCE OF THIS SOFTWARE.
 */

<<<<<<< HEAD
#include <Common.h>
=======
#include <stdio.h>
#include <string.h>
#include <assert.h>
#include <malloc.h>

#include <config.h>

#if RC_CLIENT_SHARED
#include <semaphore.h>
#include <sys/mman.h>
#endif

#include <rcrpc.h>

>>>>>>> bba5ff3b
#include <Client.h>
#include <assert.h>

#if RC_CLIENT_SHARED
struct rc_client_shared {
    sem_t sem;
};

static void
lock(struct rc_client *client)
{
    assert(sem_wait(&client->shared->sem) == 0);
}

static void
unlock(struct rc_client *client)
{
    assert(sem_post(&client->shared->sem) == 0);
}
#else
static void lock(struct rc_client *client) {}
static void unlock(struct rc_client *client) {}
#endif

/**
 * Connect to a %RAMCloud.
 *
 * The caller should later use rc_disconnect() to disconnect from the
 * %RAMCloud.
 *
 * \param[in]  client   a newly allocated client
 * \return error code (see values below)
 * \retval  0 on success
 * \retval other reserved for future use
 */
int
rc_connect(struct rc_client *client)
{
#if RC_CLIENT_SHARED
    client->shared = mmap(NULL,
                          sizeof(struct rc_client_shared),
                          PROT_READ|PROT_WRITE,
                          MAP_SHARED|MAP_ANONYMOUS,
                          -1, 0);
    assert(client->shared != MAP_FAILED);
    assert(sem_init(&client->shared->sem, 1, 1) == 0);
#endif
    rc_net_init(&client->net, CLNTADDR, CLNTPORT, SVRADDR, SVRPORT);
    rc_net_connect(&client->net);
    return 0;
}

/**
 * Disconnect from a %RAMCloud.
 *
 * \param[in]  client   a connected client
 */
void
rc_disconnect(struct rc_client *client)
{
}

/**
 * \var ERROR_MSG_LEN
 * The maximum length of a %RAMCloud error message.
 *
 * \TODO The max length of a %RAMCloud error message belongs with the RPC
 *      definitions.
 */
enum { ERROR_MSG_LEN = 256 };

/**
 * A buffer for the last %RAMCloud error that occurred.
 *
 * See rc_last_error() and rc_handle_errors().
 *
 * \TODO The error message should go in the client struct.
 */
static char rc_error_message[ERROR_MSG_LEN];

/**
 * Return the error message for the last %RAMCloud error that occurred.
 *
 * \return error message \n
 *      The returned pointer is owned by the callee. Do not free it. \n
 *      This value is undefined if no %RAMCloud error has occurred.
 * \warning This function is not reentrant.
 */
const char*
rc_last_error(void)
{
    return &rc_error_message[0];
}

/**
 * Detect a %RAMCloud error in an RPC response.
 *
 * See rc_last_error() to retrieve the extracted error message.
 *
 * \param[in]  resp_any the RPC response
 * \retval  0 there was no %RAMCloud error
 * \retval -1 there was a %RAMCloud error
 */
static int
rc_handle_errors(struct rcrpc_any *resp_any)
{
    struct rcrpc_error_response *resp;
    if (resp_any->header.type != RCRPC_ERROR_RESPONSE)
        return 0;
    resp = (struct rcrpc_error_response*) resp_any;
    fprintf(stderr, "... '%s'\n", resp->message);
    strncpy(&rc_error_message[0], resp->message, ERROR_MSG_LEN);
    return -1;
}

static int
sendrcv_rpc(struct rc_net *net,
            struct rcrpc_any *req,
            enum RCRPC_TYPE req_type, size_t min_req_size,
            struct rcrpc_any **respp,
            enum RCRPC_TYPE resp_type, size_t min_resp_size
           ) __attribute__ ((warn_unused_result));

/**
 * Send an RPC request and receive the response.
 *
 * This function should not be called directly. Rather, ::SENDRCV_RPC should be
 * used.
 *
 * \param[in] net   the network struct from the rc_client
 * \param[in] req   a pointer to the request
 *      The request should have its RPC type and length in the header already
 *      set.
 * \param[in] req_type      the RPC type expected in the header of the request
 * \param[in] min_req_size  the smallest acceptable size of the request
 * \param[out] respp   a pointer to a pointer to the response
 *      The response is guaranteed to be of the correct RPC type. \n
 *      The pointer will be set to \c NULL if a %RAMCloud error occurs.
 * \param[in] resp_type     the RPC type expected in the header of the response
 * \param[in] min_resp_size the smallest acceptable size of the response
 * \return error code (see below)
 * \retval  0 success
 * \retval -1 on %RAMCloud error (see rc_last_error())
 */
static int
sendrcv_rpc(struct rc_net *net,
            struct rcrpc_any *req,
            enum RCRPC_TYPE req_type, size_t min_req_size,
            struct rcrpc_any **respp,
            enum RCRPC_TYPE resp_type, size_t min_resp_size)
{
    struct rcrpc_any *resp;
    int r;

    *respp = NULL;

    assert(req->header.type == req_type);
    assert(req->header.len >= min_req_size);

    assert(!rc_net_send_rpc(net, req));
    assert(!rc_net_recv_rpc(net, &resp));

    r = rc_handle_errors(resp);
    if (r == 0) {
        assert(resp->header.type == resp_type);
        assert(resp->header.len >= min_resp_size);
        *respp = resp;
    }
    return r;
}

/**
 * Send an RPC request and receive the response.
 *
 * This is a wrapper around sendrcv_rpc() for convenience.
 *
 * The caller is required to have a rc_client struct in its scope under the
 * identifier \c client.
 *
 * \param[in] rcrpc_upper   the name of the RPC in uppercase as a literal
 * \param[in] rcrpc_lower   the name of the RPC in lowercase as a literal
 * \param[in] query  a \c struct \c rcrpc_*_request pointer to the request \n
 *      The request should have its RPC type and length in the header already
 *      set.
 * \param[out] respp a pointer to the \c struct \c rcrpc_*_response pointer
 *      which should point to the response \n
 *      The response is guaranteed to be of the correct RPC type. \n
 *      The pointer will be set to \c NULL if a %RAMCloud error occurs.
 * \return error code as an \c int (see below)
 * \retval  0 success
 * \retval -1 on %RAMCloud error (see rc_last_error())
 */
#define SENDRCV_RPC(rcrpc_upper, rcrpc_lower, query, respp)                    \
    ({                                                                         \
        struct rcrpc_##rcrpc_lower##_request* _query = (query);                \
        struct rcrpc_##rcrpc_lower##_response** _respp = (respp);              \
        sendrcv_rpc(&client->net,                                              \
                (struct rcrpc_any*) _query,                                    \
                RCRPC_##rcrpc_upper##_REQUEST,                                 \
                sizeof(*_query),                                               \
                (struct rcrpc_any**) (_respp),                                 \
                RCRPC_##rcrpc_upper##_RESPONSE,                                \
                sizeof(**_respp));                                             \
    })

/**
 * Determine which reject rule caused an operation to fail.
 *
 * \see rcrpc_reject_rules
 *
 * \param[in] reject_rules   the reasons for the operation to abort
 * \param[in] got_version    the version of the object, or #RCRPC_VERSION_NONE
 *      if it does not exist
 * \return error code as an \c int (see below)
 * \retval 0 No reject rule was violated.
 * \retval 1 The object doesn't exist and
 *      rcrpc_reject_rules.object_doesnt_exist is set.
 * \retval 2 The object exists and rcrpc_reject_rules.object_exists is set.
 * \retval 3 The object exists, rcrpc_reject_rules.version_eq_given is set,
 *      and \a got_version is equal to rcrpc_reject_rules.given_version.
 * \retval 4 The object exists, rcrpc_reject_rules.version_gt_given is set,
 *      and \a got_version is greater than rcrpc_reject_rules.given_version.
 * \retval 5 The object exists, rcrpc_reject_rules.version_eq_given or
 *      rcrpc_reject_rules.version_gt_given is set, and \a got_version is less
 *      than rcrpc_reject_rules.given_version. This should be considered a
 *      critical application consistency error since applications should never
 *      fabricate version numbers.
 * \TODO Try to get rid of the magic values 1-5.
 */
static int
reject_reason(const struct rcrpc_reject_rules *reject_rules,
              uint64_t got_version)
{
    if (got_version == RCRPC_VERSION_NONE) {
        if (reject_rules->object_doesnt_exist) {
            return 1;
        }
    } else {
        if (reject_rules->object_exists) {
            return 2;
        }
        if (reject_rules->version_eq_given &&
            got_version == reject_rules->given_version) {
            return 3;
        }
        if (reject_rules->version_gt_given &&
            got_version > reject_rules->given_version) {
            return 4;
        }
        if ((reject_rules->version_eq_given ||
             reject_rules->version_gt_given) &&
            got_version < reject_rules->given_version) {
            return 5;
        }
    }
    return 0;
}

/**
 * Verify connectivity with a %RAMCloud.
 *
 * \param[in]  client   a connected client
 * \return error code (see values below)
 * \retval  0 on success
 * \retval -1 on %RAMCloud error (see rc_last_error())
 * \retval other reserved for future use
 * \see #ping_RPC_doc_hook(), the underlying RPC which this wraps
 */
int
rc_ping(struct rc_client *client)
{
    lock(client);

    struct rcrpc_ping_request query;
    struct rcrpc_ping_response *resp;
    query.header.type = RCRPC_PING_REQUEST;
    query.header.len  = (uint32_t) RCRPC_PING_REQUEST_LEN;
    int r = SENDRCV_RPC(PING, ping, &query, &resp);

    unlock(client);
    return r;
}

/**
 * The maximum size of an object's data.
 *
 * This is estimated as roughly a little smaller than the maximum size of an
 * RPC.
 * \TODO Define the maximum object size more in a more stable way.
 */
#define MAX_DATA_WRITE_LEN (MAX_RPC_LEN - RCRPC_WRITE_REQUEST_LEN_WODATA - 256)

/**
 * Write (create or overwrite) an object in a %RAMCloud.
 *
 * This function can be used to create an object at a specified object ID. To
 * create an object with a server-assigned object ID, see rc_insert().
 *
 * If the object is created, the new version of the object is guaranteed to be
 * greater than that of any previous object that resided at the same \a table
 * and \a key. If the object overwrites an existing object at that \a key, the
 * new version number is guaranteed to be exactly 1 higher than the old version
 * number.
 *
 * \param[in]  client   a connected client
 * \param[in]  table    the table containing the object to be written
 * \param[in]  key      the object ID of the object to be written
 * \param[in]  reject_rules see reject_reason()
 * \param[out] got_version
 *      the version of the object after the write took effect \n
 *      If the write did not occur, this is set to the object's current
 *      version. \n
 *      If the caller is not interested, got_version may be \c NULL.
 * \param[in]  buf      the object's data
 * \param[in]  len      the size of the object's data in bytes
 * \return error code (see values below)
 * \retval  0 on success
 * \retval -1 on %RAMCloud error (see rc_last_error())
 * \retval  positive on reject by \a reject_rules, see reject_reason()
 * \see #write_RPC_doc_hook(), the underlying RPC which this wraps
 */
int
rc_write(struct rc_client *client,
         uint64_t table,
         uint64_t key,
         const struct rcrpc_reject_rules *reject_rules,
         uint64_t *got_version,
         const char *buf,
         uint64_t len)
{
    lock(client);

    assert(len <= MAX_DATA_WRITE_LEN);
    char query_buf[RCRPC_WRITE_REQUEST_LEN_WODATA + MAX_DATA_WRITE_LEN];
    struct rcrpc_write_request *query;
    struct rcrpc_write_response *resp;
    query = (struct rcrpc_write_request *) query_buf;

    query->header.type = RCRPC_WRITE_REQUEST;
    query->header.len  = (uint32_t) RCRPC_WRITE_REQUEST_LEN_WODATA + len;
    query->table = table;
    query->key = key;
    memcpy(&query->reject_rules, reject_rules, sizeof(*reject_rules));
    query->buf_len = len;
    memcpy(query->buf, buf, len);

    int r = SENDRCV_RPC(WRITE, write, query, &resp);
    if (r) {
        goto out;
    }

    if (got_version != NULL)
        *got_version = resp->version;

    if (!resp->written) {
        r = reject_reason(reject_rules, resp->version);
        assert(r > 0);
        goto out;
    }

  out:
    unlock(client);
    return r;
}

/**
 * Create an object in a %RAMCloud with a server-assigned object ID.
 *
 * The new object is assigned an object ID based on the table's object ID
 * allocation strategy, which is yet to be officially defined.
 *
 * If the object is written, the new version of the object is guaranteed to be
 * greater than that of any previous object that resided at the same \a table
 * and \a key.
 *
 * \param[in]  client   a connected client
 * \param[in]  table    the table containing the object to be inserted
 * \param[in]  buf      the object's data
 * \param[in]  len      the size of the object's data in bytes
 * \param[out] key      the object ID of the object that was inserted
 * \return error code (see values below)
 * \retval  0 on success
 * \retval -1 on %RAMCloud error (see rc_last_error())
 * \retval other reserved for future use
 * \bug Currently, the server may assign an object ID that is already in use
 *      and overwrite an existing object. To work around this, do not use
 *      rc_insert() on tables that also have objects with small
 *      application-assigned object IDs (see rc_write()).
 * \see #insert_RPC_doc_hook(), the underlying RPC which this wraps
 */
int
rc_insert(struct rc_client *client,
          uint64_t table,
          const char *buf,
          uint64_t len,
          uint64_t *key)
{
    lock(client);

    assert(len <= MAX_DATA_WRITE_LEN);
    char query_buf[RCRPC_WRITE_REQUEST_LEN_WODATA + MAX_DATA_WRITE_LEN];
    struct rcrpc_insert_request *query;
    struct rcrpc_insert_response *resp;
    query = (struct rcrpc_insert_request *) query_buf;

    query->header.type = RCRPC_INSERT_REQUEST;
    query->header.len  = (uint32_t) RCRPC_INSERT_REQUEST_LEN_WODATA + len;
    query->table = table;
    query->buf_len = len;
    memcpy(query->buf, buf, len);

    int r = SENDRCV_RPC(INSERT, insert, query, &resp);
    if (r) {
        goto out;
    }
    *key = resp->key;

  out:
    unlock(client);
    return r;
}

/**
 * Delete an object from a %RAMCloud.
 *
 * \param[in]  client   a connected client
 * \param[in]  table    the table containing the object to be deleted
 * \param[in]  key      the object ID of the object to be deleted
 * \param[in]  reject_rules see reject_reason()
 * \param[out] got_version
 *      the version of the object, if it exists \n
 *      If the delete did not occur, this is set to the object's current
 *      version. \n
 *      If the object no longer exists, \a got_version is undefined.
 * \return error code (see values below)
 * \retval  0 on success
 * \retval -1 on %RAMCloud error (see rc_last_error())
 * \retval  positive on reject by \a reject_rules, see reject_reason()
 * \see #delete_RPC_doc_hook(), the underlying RPC which this wraps
 */
int
rc_delete(struct rc_client *client,
          uint64_t table,
          uint64_t key,
          const struct rcrpc_reject_rules *reject_rules,
          uint64_t *got_version)
{
    lock(client);

    struct rcrpc_delete_request query;
    struct rcrpc_delete_response *resp;

    query.header.type = RCRPC_DELETE_REQUEST;
    query.header.len  = (uint32_t) RCRPC_DELETE_REQUEST_LEN;
    query.table = table;
    query.key = key;
    memcpy(&query.reject_rules, reject_rules, sizeof(*reject_rules));

    int r = SENDRCV_RPC(DELETE, delete, &query, &resp);
    if (r) {
        goto out;
    }

    if (got_version != NULL)
        *got_version = resp->version;

    if (!resp->deleted) {
        r = reject_reason(reject_rules, resp->version);
        assert(r > 0);
        goto out;
    }

  out:
    unlock(client);
    return r;
}

/**
 * Read an object from a %RAMCloud.
 *
 * \param[in]  client   a connected client
 * \param[in]  table    the table containing the object to be read
 * \param[in]  key      the object ID of the object to be read
 * \param[in]  reject_rules see reject_reason() \n
 *      rcrpc_reject_rules.object_doesnt_exist must be set.
 * \param[out] got_version
 *      the current version of the object \n
 *      If the caller is not interested, \a got_version may be \c NULL. \n
 *      If the object does not exist, \a got_version is undefined.
 * \param[out] buf      the object's data
 * \param[out] len      the size of the object's data in bytes
 * \return error code (see values below)
 * \retval  0 on success
 * \retval -1 on %RAMCloud error (see rc_last_error())
 * \retval  positive on reject by \a reject_rules, see reject_reason()
 * \see #read_RPC_doc_hook(), the underlying RPC which this wraps
 */
int
rc_read(struct rc_client *client,
        uint64_t table,
        uint64_t key,
        const struct rcrpc_reject_rules *reject_rules,
        uint64_t *got_version,
        char *buf,
        uint64_t *len)
{
    lock(client);

    struct rcrpc_read_request query;
    struct rcrpc_read_response *resp;

    query.header.type = RCRPC_READ_REQUEST;
    query.header.len  = (uint32_t) RCRPC_READ_REQUEST_LEN;
    query.table = table;
    query.key = key;
    memcpy(&query.reject_rules, reject_rules, sizeof(*reject_rules));
    query.reject_rules.object_doesnt_exist = true;

    int r = SENDRCV_RPC(READ, read, &query, &resp);
    if (r)
        goto out;

    if (got_version != NULL)
        *got_version = resp->version;

    *len = resp->buf_len;
    memcpy(buf, resp->buf, *len);

    r = reject_reason(&query.reject_rules, resp->version);

  out:
    unlock(client);
    return r;
}

/**
 * Create a table in a %RAMCloud.
 *
 * \param[in]  client   a connected client
 * \param[in]  name     a string of no more than 64 characters identifying the
 *      table
 * \return error code (see values below)
 * \retval  0 on success
 * \retval -1 on %RAMCloud error (currently including table exists and system
 *      is out of space for tables; see rc_last_error())
 * \retval other reserved for future use
 * \bug I don't think the new table is guaranteed to contain no objects yet.
 * \TODO Table exists should not be a %RAMCloud error.
 * \see #create_table_RPC_doc_hook(), the underlying RPC which this wraps
 */
int
rc_create_table(struct rc_client *client, const char *name)
{
    lock(client);

    struct rcrpc_create_table_request query;
    struct rcrpc_create_table_response *resp;

    query.header.type = RCRPC_CREATE_TABLE_REQUEST;
    query.header.len  = (uint32_t) RCRPC_CREATE_TABLE_REQUEST_LEN;
    char *table_name = query.name;
    strncpy(table_name, name, sizeof(table_name));
    table_name[sizeof(table_name) - 1] = '\0';
    int r = SENDRCV_RPC(CREATE_TABLE, create_table, &query, &resp);

    unlock(client);
    return r;
}

/**
 * Open a table in a %RAMCloud.
 *
 * \param[in]  client   a connected client
 * \param[in]  name     a string of no more than 64 characters identifying the
 *      table
 * \param[out] table_id a handle for the open table
 * \return error code (see values below)
 * \retval  0 on success
 * \retval -1 on %RAMCloud error (currently including table does not exist; see
 *      rc_last_error())
 * \retval other reserved for future use
 * \TODO Table does not exist should not be a %RAMCloud error.
 * \see #open_table_RPC_doc_hook(), the underlying RPC which this wraps
 */
int
rc_open_table(struct rc_client *client, const char *name, uint64_t *table_id)
{
    lock(client);

    struct rcrpc_open_table_request query;
    struct rcrpc_open_table_response *resp;

    query.header.type = RCRPC_OPEN_TABLE_REQUEST;
    query.header.len  = (uint32_t) RCRPC_OPEN_TABLE_REQUEST_LEN;
    char *table_name = query.name;
    strncpy(table_name, name, sizeof(table_name));
    table_name[sizeof(table_name) - 1] = '\0';
    int r = SENDRCV_RPC(OPEN_TABLE, open_table, &query, &resp);
    if (r)
        goto out;
    *table_id = resp->handle;

  out:
    unlock(client);
    return r;
}

/**
 * Delete a table in a %RAMCloud.
 *
 * \param[in]  client   a connected client
 * \param[in]  name     a string of no more than 64 characters identifying the
 *      table
 * \return error code (see values below)
 * \retval  0 on success
 * \retval -1 on %RAMCloud error (currently including table does not exist; see
 *      rc_last_error())
 * \retval other reserved for future use
 * \TODO Table does not exist should not be a %RAMCloud error.
 * \see #drop_table_RPC_doc_hook(), the underlying RPC which this wraps
 */
int
rc_drop_table(struct rc_client *client, const char *name)
{
    lock(client);

    struct rcrpc_drop_table_request query;
    struct rcrpc_drop_table_response *resp;

    query.header.type = RCRPC_DROP_TABLE_REQUEST;
    query.header.len  = (uint32_t) RCRPC_DROP_TABLE_REQUEST_LEN;
    char *table_name = query.name;
    strncpy(table_name, name, sizeof(table_name));
    table_name[sizeof(table_name) - 1] = '\0';
    int r = SENDRCV_RPC(DROP_TABLE, drop_table, &query, &resp);

    unlock(client);
    return r;
}

/**
 * Allocate a new client.
 *
 * The caller should later use rc_free() to free the client struct.
 *
 * It is also legal for the caller to allocate memory for an rc_client struct
 * directly. This function is mostly a convenience for higher-level language
 * bindings.
 *
 * \return a newly allocated client, or \c NULL if the system is out of memory
 */
struct rc_client *
rc_new(void) {
    return xmalloc(sizeof(struct rc_client));
}

/**
 * Free a client.
 *
 * This function should only be called on rc_client structs allocated with
 * rc_new().
 *
 * \param[in] client    a client previously allocated with rc_new()
 */
void
rc_free(struct rc_client *client)
{
    free(client);
}<|MERGE_RESOLUTION|>--- conflicted
+++ resolved
@@ -13,15 +13,7 @@
  * OR IN CONNECTION WITH THE USE OR PERFORMANCE OF THIS SOFTWARE.
  */
 
-<<<<<<< HEAD
 #include <Common.h>
-=======
-#include <stdio.h>
-#include <string.h>
-#include <assert.h>
-#include <malloc.h>
-
-#include <config.h>
 
 #if RC_CLIENT_SHARED
 #include <semaphore.h>
@@ -30,7 +22,6 @@
 
 #include <rcrpc.h>
 
->>>>>>> bba5ff3b
 #include <Client.h>
 #include <assert.h>
 
